--- conflicted
+++ resolved
@@ -875,18 +875,14 @@
     <jdepend.version>2.0</jdepend.version>
     <jna.version>4.1.0</jna.version>
     <jogamp-fat.version>2.4.0</jogamp-fat.version>
-<<<<<<< HEAD
-    <jopenmm.version>7.5.0-MELD</jopenmm.version>
-=======
     <jopenmm.version>7.5.0-Tinker</jopenmm.version>
->>>>>>> 39c8452d
     <junit.version>4.13</junit.version>
     <jxr.version>3.0.0</jxr.version>
     <linkcheck.skip>true</linkcheck.skip>
     <linkcheck.version>1.2</linkcheck.version>
     <log4j.version>2.13.1</log4j.version>
     <maven.build.timestamp.format>MM-dd-yyyy</maven.build.timestamp.format>
-    <maven.javadoc.skip>false</maven.javadoc.skip>
+    <maven.javadoc.skip>true</maven.javadoc.skip>
     <maven.jxr.skip>false</maven.jxr.skip>
     <picocli.version>4.1.4</picocli.version>
     <pj.version>1.0.1</pj.version>
