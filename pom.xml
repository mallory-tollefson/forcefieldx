<?xml version="1.0" encoding="UTF-8"?>
<project xmlns="http://maven.apache.org/POM/4.0.0"
         xmlns:xsi="http://www.w3.org/2001/XMLSchema-instance"
         xsi:schemaLocation="http://maven.apache.org/POM/4.0.0
         http://maven.apache.org/maven-v4_0_0.xsd">
    <modelVersion>4.0.0</modelVersion>
    <groupId>edu.uiowa.eng.ffx</groupId>
    <artifactId>ffx</artifactId>
    <packaging>pom</packaging>
    <name>Force Field X</name>
    <version>1.0.0-beta</version>
    <description>Software for Molecular Biophysics</description>
    <url>http://ffx.biochem.uiowa.edu</url>
    <issueManagement>
        <system>GitHub Issues</system>
        <url>http://github.com/SchniedersLab/forcefieldx/issues</url>
    </issueManagement>
    <ciManagement>
        <system>Travis CI</system>
        <url>https://travis-ci.org/SchniedersLab/forcefieldx</url>
        <notifiers>
            <notifier>
                <type>mail</type>
                <sendOnFailure>true</sendOnFailure>
                <sendOnError>true</sendOnError>
                <sendOnSuccess>false</sendOnSuccess>
                <sendOnWarning>false</sendOnWarning>
                <configuration>
                    <address>michael-schnieders@uiowa.edu</address>
                </configuration>
            </notifier>
        </notifiers>
    </ciManagement>
    <inceptionYear>2001</inceptionYear>
    <developers>
        <developer>
            <id>michael.schnieders</id>
            <name>Michael J. Schnieders</name>
            <email>michael-schnieders@uiowa.edu</email>
            <organization>Associate Professor, The U. of Iowa</organization>
            <organizationUrl>http://www.uiowa.edu</organizationUrl>
            <roles>
                <role>Director of Force Field X</role>
            </roles>
            <timezone>-5</timezone>
        </developer>
        <developer>
            <id>fenn</id>
            <name>Timothy D. Fenn</name>
            <email>tim.fenn@gmail.com</email>
            <organization>Associate Director at Prevail Therapeutics</organization>
            <organizationUrl>http://www.prevailtherapeutics.com</organizationUrl>
            <roles>
                <role>Chief Crystallograper</role>
            </roles>
            <timezone>-7</timezone>
        </developer>
        <developer>
            <id>jmlitman</id>
            <name>Jacob M. Litman</name>
            <email>jacob-litman@uiowa.edu</email>
            <organization>Post-Doctoral Fellow, Ren and Schnieders Labs, The U. of Texas at Austin</organization>
            <organizationUrl>http://www.uiowa.edu</organizationUrl>
            <roles>
                <role>
                    Many-Body Dead-End Elimination for Nucleic Acid Structure Prediction and Optimization
                </role>
                <role>
                    Protein Design via Many-Body Dead-End Elimination and Alchemical Free Energy Methods
                </role>
            </roles>
            <timezone>-5</timezone>
        </developer>
        <developer>
            <id>mrtollefson</id>
            <name>Mallory R. Tollefson</name>
            <email>mallory-tollefson@uiowa.edu</email>
            <organization>Biomedical Engineering Graduate Student, Schnieders Lab, The U. of Iowa</organization>
            <organizationUrl>http://www.uiowa.edu</organizationUrl>
            <roles>
                <role>
                    Pathogenicity Prediction of Missense Mutations Implicated in Hearing Loss
                </role>
                <role>
                    Structure Optimization
                </role>
            </roles>
            <timezone>-5</timezone>
        </developer>
        <developer>
            <id>jhauer</id>
            <name>Jill J. Hauer</name>
            <email>jill-hauer@uiowa.edu</email>
            <organization>Genetics Graduate Student, Richard Smith Lab, The U. of Iowa</organization>
            <organizationUrl>http://www.uiowa.edu</organizationUrl>
            <roles>
                <role>
                    Pathogenicity Prediction and Thermodynamics of Missense Mutations for Rare Renal Diseases
                </role>
            </roles>
            <timezone>-5</timezone>
        </developer>
        <developer>
            <id>anessler</id>
            <name>Aaron Nessler</name>
            <email>aaron-nessler@uiowa.edu</email>
            <organization>Biomedical Engineering Graduate Student, Schnieders Lab, The U. of Iowa</organization>
            <organizationUrl>http://www.uiowa.edu</organizationUrl>
            <roles>
                <role>
                    Thermodynamics of Crystals
                </role>
            </roles>
            <timezone>-5</timezone>
        </developer>
        <developer>
            <id>andthiel</id>
            <name>Andrew Thiel</name>
            <email>andrew-thiel@uiowa.edu</email>
            <organization>Biomedical Engineering Graduate Student, Schnieders Labs, The U. of Iowa</organization>
            <organizationUrl>http://www.uiowa.edu</organizationUrl>
            <roles>
                <role>
                    Constant pH Simulation methods.
                </role>
            </roles>
            <timezone>-5</timezone>
        </developer>
        <developer>
            <id>rcorrigan</id>
            <name>Rae Corrigan</name>
            <email>rae-corrigan@uiowa.edu</email>
            <organization>Biomedical Engineering Graduate Student, Casavant and Schnieders Labs, The U. of Iowa
            </organization>
            <organizationUrl>http://www.uiowa.edu</organizationUrl>
            <roles>
                <role>
                    Continuum Solvation and Nucleic Acid Design
                </role>
            </roles>
            <timezone>-5</timezone>
        </developer>
    </developers>
    <contributors>
        <contributor>
            <name>Hernan Bernabe</name>
            <email>hernan-bernabe@uiowa.edu</email>
            <roles>
                <role>
                    Contributions to Monte Carlo Orthogonal Space Sampling.
                </role>
            </roles>
            <timezone>-5</timezone>
        </contributor>
        <contributor>
            <name>William T. A. Tollefson</name>
            <email>william.t.tollefson@rockwellcollins.com</email>
            <organization>Software Engineer, Rockwell Collins</organization>
            <organizationUrl>http://rockwellcollins.com</organizationUrl>
            <roles>
                <role>
                    Contributions to many-body side-chain repacking and modeling of missense mutations.
                </role>
            </roles>
            <timezone>-5</timezone>
        </contributor>
        <contributor>
            <name>Shibo "Hylia" Gao</name>
            <email>gaosh01@luther.edu</email>
            <organization>2013 BSURF Student, Biochemistry, The U. of Iowa</organization>
            <organizationUrl>http://www.uiowa.edu</organizationUrl>
            <roles>
                <role>
                    Contributions to many-body side-chain repacking.
                </role>
            </roles>
            <timezone>-5</timezone>
        </contributor>
        <contributor>
            <name>Ava M. Lynn</name>
            <email>ava-lynn@uiowa.edu</email>
            <organization>Medical Student, Uniformed Services University of the Health Sciences</organization>
            <organizationUrl>https://www.usuhs.edu</organizationUrl>
            <roles>
                <role>
                    Contributions to implementation of rotamer libraries.
                </role>
            </roles>
            <timezone>-5</timezone>
        </contributor>
        <contributor>
            <name>Ian J. Nessler</name>
            <email>inessler@umich.edu</email>
            <organization>Chemical Engineering Graduate Student, The U. of Michigan</organization>
            <organizationUrl>http://www.umich.edu</organizationUrl>
            <roles>
                <role>
                    Drug Crystal Structure, Thermodynamics and Solubility
                </role>
            </roles>
            <timezone>-5</timezone>
        </contributor>
        <contributor>
            <name>Jooyeon "Julia" Park</name>
            <email>julia-park@gmail.com</email>
            <organization>Dental Student, The U. of Pennsylvania</organization>
            <organizationUrl>http://www.upenn.edu</organizationUrl>
            <roles>
                <role>
                    Drug Crystal Structure, Thermodynamics and Solubility
                </role>
            </roles>
            <timezone>-5</timezone>
        </contributor>
        <contributor>
            <name>Pengyu Ren</name>
            <email>pren@mail.utexas.edu</email>
            <organization>Associate Professor, The U. of Texas at Austin</organization>
            <organizationUrl>http://www.utexas.edu</organizationUrl>
            <roles>
                <role>AMOEBA Force Field</role>
            </roles>
            <timezone>-5</timezone>
        </contributor>
        <contributor>
            <name>Zhen Xia</name>
            <email>oversnow@gmail.com</email>
            <organization>Postdoc, Ren Lab, The U. of Texas at Austin</organization>
            <organizationUrl>http://biomol.bme.utexas.edu/lab/</organizationUrl>
            <roles>
                <role>AMOEBA force field</role>
            </roles>
            <timezone>-5</timezone>
        </contributor>
        <contributor>
            <name>Johnny Wu</name>
            <email>jwu@mail.utexas.edu</email>
            <organization>Scientist at Genentech</organization>
            <organizationUrl>http://www.gene.com</organizationUrl>
            <roles>
                <role>Automatic AMOEBA Parameterization</role>
            </roles>
            <timezone>-7</timezone>
        </contributor>
        <contributor>
            <name>Chuanjie Wu</name>
            <email>chuanjiewu@gmail.com</email>
            <organization>Scientist at Schrodinger</organization>
            <roles>
                <role>AMOEBA force field</role>
            </roles>
            <timezone>-4</timezone>
        </contributor>
    </contributors>
    <licenses>
        <license>
            <name>GPL version 3 with Linking Exception</name>
            <comments>
                Force Field X is free software; you can redistribute it and/or modify it
                under the terms of the GNU General Public License version 3 as published by
                the Free Software Foundation.

                Force Field X is distributed in the hope that it will be useful, but WITHOUT
                ANY WARRANTY; without even the implied warranty of MERCHANTABILITY or FITNESS
                FOR A PARTICULAR PURPOSE. See the GNU General Public License below for more details.

                Linking Force Field X statically or dynamically with other modules is making a
                combined work based on this library. Thus, the terms and conditions of the
                GNU General Public License cover the whole combination.

                As a special exception, the copyright holders of this library give you
                permission to link this library with independent modules to produce an
                executable, regardless of the license terms of these independent modules, and
                to copy and distribute the resulting executable under terms of your choice,
                provided that you also meet, for each linked independent module, the terms
                and conditions of the license of that module. An independent module is a
                module which is not derived from or based on this library. If you modify this
                library, you may extend this exception to your version of the library, but
                you are not obligated to do so. If you do not wish to do so, delete this
                exception statement from your version.
            </comments>
            <url>http://www.gnu.org/licenses/gpl-3.0-standalone.html</url>
            <distribution>manual</distribution>
        </license>
    </licenses>
    <scm>
        <url>http://github.com/SchniedersLab/forcefieldx</url>
        <connection>scm:git:http://github.com/SchniedersLab/forcefieldx.git</connection>
        <developerConnection>scm:git:git@github.com:SchniedersLab/forcefieldx.git</developerConnection>
    </scm>
    <organization>
        <!-- This is used to generate the Copyright on the website.
        Module authors can use their name. -->
        <name>Michael J. Schnieders</name>
        <url>http://ffx.biochem.uiowa.edu</url>
    </organization>
    <build>
        <defaultGoal>deploy</defaultGoal>
        <pluginManagement>
            <!-- Explicitly define plugins for FFX module pom.xml files. -->
            <plugins>
                <plugin>
                    <artifactId>maven-assembly-plugin</artifactId>
                    <version>${assembly.version}</version>
                </plugin>
                <plugin>
                    <artifactId>maven-changes-plugin</artifactId>
                    <version>${changes.version}</version>
                </plugin>
                <plugin>
                    <artifactId>maven-checkstyle-plugin</artifactId>
                    <version>${checkstyle.version}</version>
                </plugin>
                <plugin>
                    <artifactId>maven-clean-plugin</artifactId>
                    <version>${clean.version}</version>
                    <configuration>
                        <filesets>
                            <fileset>
                                <directory>${basedir}/src/site/resources/scripts</directory>
                            </fileset>
                        </filesets>
                    </configuration>
                </plugin>
                <plugin>
                    <artifactId>maven-compiler-plugin</artifactId>
                    <version>${compiler.version}</version>
                    <configuration>
                        <debug>true</debug>
                        <optimize>true</optimize>
                        <verbose>false</verbose>
                        <source>${compileVersion}</source>
                        <target>${targetVersion}</target>
                        <compilerArgs>
                            <compilerArg>-Xlint:all</compilerArg>
                        </compilerArgs>
                    </configuration>
                </plugin>
                <plugin>
                    <artifactId>maven-dependency-plugin</artifactId>
                    <version>${dependency.version}</version>
                </plugin>
                <plugin>
                    <artifactId>maven-deploy-plugin</artifactId>
                    <version>${deploy.version}</version>
                    <configuration>
                        <deployAtEnd>true</deployAtEnd>
                    </configuration>
                </plugin>
                <plugin>
                    <artifactId>maven-enforcer-plugin</artifactId>
                    <version>${enforcer.version}</version>
                </plugin>
                <plugin>
                    <artifactId>maven-install-plugin</artifactId>
                    <version>${install.version}</version>
                    <configuration>
                        <installAtEnd>true</installAtEnd>
                    </configuration>
                </plugin>
                <plugin>
                    <artifactId>maven-jar-plugin</artifactId>
                    <version>${jar.version}</version>
                </plugin>
                <plugin>
                    <artifactId>maven-jarsigner-plugin</artifactId>
                    <version>${jarsigner.version}</version>
                </plugin>
                <plugin>
                    <artifactId>maven-javadoc-plugin</artifactId>
                    <version>${javadoc.version}</version>
                    <configuration>
                        <author>true</author>
                        <defaultAuthor>Michael J. Schnieders</defaultAuthor>
                        <defaultSince>1.0</defaultSince>
                    </configuration>
                </plugin>
                <plugin>
                    <artifactId>maven-jxr-plugin</artifactId>
                    <version>${jxr.version}</version>
                </plugin>
                <plugin>
                    <artifactId>maven-linkcheck-plugin</artifactId>
                    <version>${linkcheck.version}</version>
                </plugin>
                <plugin>
                    <artifactId>maven-pmd-plugin</artifactId>
                    <version>${pmd.version}</version>
                </plugin>
                <plugin>
                    <artifactId>maven-project-info-reports-plugin</artifactId>
                    <version>${project-info-reports.version}</version>
                </plugin>
                <plugin>
                    <artifactId>maven-scm-plugin</artifactId>
                    <version>${scm.version}</version>
                </plugin>
                <plugin>
                    <artifactId>maven-shade-plugin</artifactId>
                    <version>${shade.version}</version>
                </plugin>
                <plugin>
                    <artifactId>maven-site-plugin</artifactId>
                    <version>${site.version}</version>
                </plugin>
                <plugin>
                    <artifactId>maven-source-plugin</artifactId>
                    <version>${source.version}</version>
                </plugin>
                <plugin>
                    <artifactId>maven-surefire-plugin</artifactId>
                    <version>${surefire.version}</version>
                    <dependencies>
                        <dependency>
                            <groupId>org.apache.maven.surefire</groupId>
                            <artifactId>surefire-junit47</artifactId>
                            <version>${surefire.version}</version>
                        </dependency>
                    </dependencies>
                    <configuration>
                        <trimStackTrace>false</trimStackTrace>
                    </configuration>
                </plugin>
                <plugin>
                    <artifactId>maven-surefire-report-plugin</artifactId>
                    <version>${surefire.version}</version>
                    <dependencies>
                        <dependency>
                            <groupId>org.apache.maven.surefire</groupId>
                            <artifactId>surefire-junit47</artifactId>
                            <version>${surefire.version}</version>
                        </dependency>
                    </dependencies>
                    <configuration>
                        <alwaysGenerateSurefireReport>true</alwaysGenerateSurefireReport>
                        <aggregate>true</aggregate>
                        <linkXRef>true</linkXRef>
                    </configuration>
                </plugin>
                <plugin>
                    <artifactId>maven-release-plugin</artifactId>
                    <version>${release.version}</version>
                </plugin>
                <plugin>
                    <artifactId>maven-resources-plugin</artifactId>
                    <version>${resources.version}</version>
                    <executions>
                        <execution>
                            <id>website-scripts</id>
                            <phase>process-resources</phase>
                            <goals>
                                <goal>copy-resources</goal>
                            </goals>
                            <configuration>
                                <encoding>UTF-8</encoding>
                                <resources>
                                    <resource>
                                        <directory>${basedir}/src/main/groovy/ffx/${project.artifactId}/groovy
                                        </directory>
                                    </resource>
                                </resources>
                                <outputDirectory>${basedir}/src/site/resources/scripts</outputDirectory>
                                <overwrite>true</overwrite>
                            </configuration>
                        </execution>
                        <execution>
                            <id>distro-scripts</id>
                            <phase>process-resources</phase>
                            <goals>
                                <goal>copy-resources</goal>
                            </goals>
                            <configuration>
                                <encoding>UTF-8</encoding>
                                <resources>
                                    <resource>
                                        <directory>${basedir}/src/main/groovy/ffx/${project.artifactId}/groovy
                                        </directory>
                                    </resource>
                                </resources>
                                <outputDirectory>${basedir}/../../scripts</outputDirectory>
                                <overwrite>true</overwrite>
                            </configuration>
                        </execution>
                    </executions>
                </plugin>
                <plugin>
                    <artifactId>maven-antrun-plugin</artifactId>
                    <version>${antrun.version}</version>
                    <inherited>true</inherited>
                    <executions>
                        <execution>
                            <id>compile</id>
                            <phase>compile</phase>
                            <configuration>
                                <target>
                                    <mkdir dir="${basedir}/src/main/groovy"/>
                                    <taskdef name="groovyc"
                                             classname="org.codehaus.groovy.ant.Groovyc">
                                        <classpath refid="maven.compile.classpath"/>
                                    </taskdef>
                                    <mkdir dir="${project.build.outputDirectory}"/>
                                    <groovyc destdir="${project.build.outputDirectory}"
                                             srcdir="${basedir}/src/main/groovy/"
                                             listfiles="false" verbose="true"
                                             stacktrace="true" parameters="true">
                                        <classpath refid="maven.compile.classpath"/>
                                    </groovyc>
                                </target>
                            </configuration>
                            <goals>
                                <goal>run</goal>
                            </goals>
                        </execution>
                        <execution>
                            <id>test-compile</id>
                            <phase>test-compile</phase>
                            <configuration>
                                <target>
                                    <mkdir dir="${basedir}/src/test/groovy"/>
                                    <taskdef name="groovyc"
                                             classname="org.codehaus.groovy.ant.Groovyc">
                                        <classpath refid="maven.test.classpath"/>
                                    </taskdef>
                                    <mkdir dir="${project.build.testOutputDirectory}"/>
                                    <groovyc destdir="${project.build.testOutputDirectory}"
                                             srcdir="${basedir}/src/test/groovy/"
                                             listfiles="false" verbose="true"
                                             stacktrace="true" parameters="true">
                                        <classpath refid="maven.test.classpath"/>
                                    </groovyc>
                                </target>
                            </configuration>
                            <goals>
                                <goal>run</goal>
                            </goals>
                        </execution>
                    </executions>
                </plugin>
                <plugin>
                    <groupId>org.codehaus.mojo</groupId>
                    <artifactId>exec-maven-plugin</artifactId>
                    <version>${exec.version}</version>
                </plugin>
                <plugin>
                    <groupId>org.codehaus.mojo</groupId>
                    <artifactId>jdepend-maven-plugin</artifactId>
                    <version>${jdepend.version}</version>
                </plugin>
                <plugin>
                    <groupId>org.codehaus.mojo</groupId>
                    <artifactId>properties-maven-plugin</artifactId>
                    <version>${properties.version}</version>
                </plugin>
                <plugin>
                    <groupId>org.codehaus.mojo</groupId>
                    <artifactId>versions-maven-plugin</artifactId>
                    <version>${versions.version}</version>
                </plugin>
                <plugin>
                    <groupId>ru.concerteza.buildnumber</groupId>
                    <artifactId>maven-jgit-buildnumber-plugin</artifactId>
                    <version>${buildnumber.version}</version>
                </plugin>
            </plugins>
        </pluginManagement>
        <plugins>
            <plugin>
                <artifactId>maven-enforcer-plugin</artifactId>
                <version>${enforcer.version}</version>
                <executions>
                    <execution>
                        <id>enforce-versions</id>
                        <phase>initialize</phase>
                        <goals>
                            <goal>enforce</goal>
                        </goals>
                        <configuration>
                            <rules>
                                <banDuplicatePomDependencyVersions/>
                                <!-- dependencyConvergence/ -->
                                <!-- reactorModuleConvergence/ -->
                                <requirePluginVersions/>
                                <requireMavenVersion>
                                    <version>3.0</version>
                                </requireMavenVersion>
                                <requireJavaVersion>
                                    <version>[1.8,13.1]</version>
                                </requireJavaVersion>
                            </rules>
                        </configuration>
                    </execution>
                </executions>
            </plugin>
            <plugin>
                <artifactId>maven-antrun-plugin</artifactId>
                <version>${antrun.version}</version>
                <inherited>false</inherited>
                <executions>
                    <execution>
                        <id>groovydoc</id>
                        <phase>site</phase>
                        <goals>
                            <goal>run</goal>
                        </goals>
                        <configuration>
                            <target>
                                <taskdef name="groovydoc"
                                         classname="org.codehaus.groovy.ant.Groovydoc"
                                         classpathref="maven.compile.classpath"
                                />
                                <groovydoc destdir="${project.reporting.outputDirectory}/groovydoc"
                                           sourcepath="${basedir}/modules/potential/src/main/groovy
                                                       ${path.separator} ${basedir}/modules/algorithms/src/main/groovy"
                                           use="true"
                                           windowtitle="${project.name}"
                                           doctitle="${project.name}"
                                />
                            </target>
                        </configuration>
                    </execution>
                </executions>
            </plugin>
            <plugin>
                <artifactId>maven-site-plugin</artifactId>
                <version>${site.version}</version>
                <inherited>true</inherited>
                <configuration>
                    <generateSitemap>true</generateSitemap>
                </configuration>
            </plugin>
            <plugin>
                <artifactId>maven-clean-plugin</artifactId>
                <version>${clean.version}</version>
                <inherited>false</inherited>
                <configuration>
                    <filesets>
                        <fileset>
                            <directory>scripts</directory>
                        </fileset>
                    </filesets>
                </configuration>
            </plugin>
            <plugin>
                <artifactId>maven-scm-plugin</artifactId>
                <version>${scm.version}</version>
                <configuration>
                    <connectionType>connection</connectionType>
                </configuration>
            </plugin>
            <plugin>
                <artifactId>maven-compiler-plugin</artifactId>
                <version>${compiler.version}</version>
                <configuration>
                    <optimize>true</optimize>
                    <debug>true</debug>
                    <source>${compileVersion}</source>
                    <target>${targetVersion}</target>
                    <compilerArgs>
                        <compilerArg>-Xlint:all</compilerArg>
                    </compilerArgs>
                </configuration>
            </plugin>
            <plugin>
                <artifactId>maven-source-plugin</artifactId>
                <version>${source.version}</version>
                <inherited>false</inherited>
                <executions>
                    <execution>
                        <id>attach-source</id>
                        <phase>verify</phase>
                        <goals>
                            <goal>aggregate</goal>
                        </goals>
                    </execution>
                </executions>
            </plugin>
            <plugin>
                <artifactId>maven-assembly-plugin</artifactId>
                <version>${assembly.version}</version>
                <inherited>false</inherited>
                <configuration>
                    <descriptors>
                        <descriptor>src/assemble/bin.xml</descriptor>
                    </descriptors>
                    <finalName>ffx-${project.version}</finalName>
                    <outputDirectory>${project.build.directory}/site</outputDirectory>
                    <tarLongFileMode>posix</tarLongFileMode>
                </configuration>
                <executions>
                    <execution>
                        <goals>
                            <goal>single</goal>
                        </goals>
                        <phase>site</phase>
                    </execution>
                </executions>
            </plugin>
            <plugin>
                <groupId>org.codehaus.mojo</groupId>
                <artifactId>exec-maven-plugin</artifactId>
                <version>${exec.version}</version>
                <inherited>false</inherited>
                <executions>
                    <execution>
                        <id>Run Force Field X</id>
                        <goals>
                            <goal>exec</goal>
                        </goals>
                    </execution>
                </executions>
                <configuration>
                    <executable>java</executable>
                    <arguments>
                        <argument>-ms1G</argument>
                        <argument>-mx1G</argument>
                        <argument>-Djava.awt.headless=true</argument>
                        <argument>-classpath</argument>
                        <argument>bin/ffx-all.jar</argument>
                        <argument>ffx.Main</argument>
                        <argument>timer</argument>
                        <argument>-n</argument>
                        <argument>100000</argument>
                        <argument>-c</argument>
                        <argument>1</argument>
                        <argument>examples/ubiquitin.xyz</argument>
                    </arguments>
                </configuration>
            </plugin>
            <plugin>
                <artifactId>maven-surefire-plugin</artifactId>
                <version>${surefire.version}</version>
                <dependencies>
                    <dependency>
                        <groupId>org.apache.maven.surefire</groupId>
                        <artifactId>surefire-junit47</artifactId>
                        <version>${surefire.version}</version>
                    </dependency>
                </dependencies>
                <configuration>
                    <useSystemClassLoader>false</useSystemClassLoader>
                    <argLine>-Xms1G -Xmx1G -Djava.awt.headless=true -Dj3d.rend=noop</argLine>
                </configuration>
            </plugin>
            <!-- plugin>
                <artifactId>maven-pdf-plugin</artifactId>
                <version>1.2</version>
                <executions>
                    <execution>
                        <id>pdf</id>
                        <phase>site</phase>
                        <goals>
                            <goal>pdf</goal>
                        </goals>
                        <configuration>
                            <outputDirectory>${project.reporting.outputDirectory}/site</outputDirectory>
                            <implementation>itext</implementation>
                        </configuration>
                    </execution>
                </executions>
            </plugin -->
            <plugin>
                <groupId>ru.concerteza.buildnumber</groupId>
                <artifactId>maven-jgit-buildnumber-plugin</artifactId>
                <version>${buildnumber.version}</version>
                <inherited>false</inherited>
                <executions>
                    <execution>
                        <id>git-buildnumber</id>
                        <goals>
                            <goal>extract-buildnumber</goal>
                        </goals>
                        <phase>prepare-package</phase>
                    </execution>
                </executions>
            </plugin>
            <plugin>
                <groupId>org.codehaus.mojo</groupId>
                <artifactId>properties-maven-plugin</artifactId>
                <version>${properties.version}</version>
                <inherited>false</inherited>
                <executions>
                    <execution>
                        <phase>initialize</phase>
                        <goals>
                            <goal>write-project-properties</goal>
                        </goals>
                        <configuration>
                            <outputFile>${basedir}/target/ffx-mvn.properties</outputFile>
                        </configuration>
                    </execution>
                </executions>
            </plugin>
        </plugins>
    </build>
    <profiles>
        <profile>
            <id>ffx.jarsigner</id>
            <activation>
                <activeByDefault>false</activeByDefault>
            </activation>
            <build>
                <plugins>
                    <plugin>
                        <artifactId>maven-jarsigner-plugin</artifactId>
                        <configuration>
                            <alias>FFXKey</alias>
                            <storepass>${storepass}</storepass>
                            <keypass>${keypass}</keypass>
                            <removeExistingSignatures>true</removeExistingSignatures>
                            <tsa>http://timestamp.digicert.com</tsa>
                        </configuration>
                        <executions>
                            <execution>
                                <id>sign</id>
                                <phase>install</phase>
                                <goals>
                                    <goal>sign</goal>
                                </goals>
                            </execution>
                        </executions>
                    </plugin>
                </plugins>
            </build>
        </profile>
        <profile>
            <id>ffx.clover</id>
            <activation>
                <activeByDefault>false</activeByDefault>
            </activation>
            <build>
                <plugins>
                    <plugin>
                        <groupId>org.openclover</groupId>
                        <artifactId>clover-maven-plugin</artifactId>
                        <version>${clover.version}</version>
                        <configuration>
                            <generateHtml>true</generateHtml>
                            <generateXml>true</generateXml>
                            <excludes>
                                <exclude>edu/**/*.java</exclude>
                                <exclude>ffx/ui/**/*.java</exclude>
                            </excludes>
                            <includesTestSourceRoots>false</includesTestSourceRoots>
                        </configuration>
                    </plugin>
                </plugins>
            </build>
            <reporting>
                <plugins>
                    <plugin>
                        <groupId>org.openclover</groupId>
                        <artifactId>clover-maven-plugin</artifactId>
                        <version>${clover.version}</version>
                    </plugin>
                </plugins>
            </reporting>
        </profile>
    </profiles>
    <repositories>
        <repository>
            <name>FFX Dependency Repository</name>
            <id>1.ffx.repo</id>
            <url>http://github.com/mjschnie/dependency/raw/master</url>
            <releases>
                <enabled>true</enabled>
                <checksumPolicy>ignore</checksumPolicy>
                <updatePolicy>daily</updatePolicy>
            </releases>
            <snapshots>
                <enabled>true</enabled>
            </snapshots>
        </repository>
        <repository>
            <name>Apache Maven Repository</name>
            <id>2.apache.repo</id>
            <url>https://repo.maven.apache.org/maven2</url>
            <releases>
                <enabled>true</enabled>
            </releases>
            <snapshots>
                <enabled>false</enabled>
            </snapshots>
        </repository>
        <repository>
            <name>JogAmp Maven Repository</name>
            <id>3.jogamp.repo</id>
            <url>http://jogamp.org/deployment/maven</url>
            <releases>
                <enabled>true</enabled>
            </releases>
            <snapshots>
                <enabled>false</enabled>
            </snapshots>
        </repository>
        <repository>
            <name>BioJava's Git based legacy maven repo</name>
            <id>4.biojava.legacy.repo</id>
            <url>http://github.com/biojava/maven-repo/raw/master/</url>
            <releases>
                <enabled>true</enabled>
            </releases>
            <snapshots>
                <enabled>false</enabled>
            </snapshots>
        </repository>
        <repository>
            <name>BioJava Maven Repository</name>
            <id>5.biojava.repo</id>
            <url>http://www.biojava.org/download/maven/</url>
            <releases>
                <enabled>true</enabled>
            </releases>
            <snapshots>
                <enabled>false</enabled>
            </snapshots>
        </repository>
        <!-- repository>
            <name>JFrog OpenSource Snapshots</name>
            <id>6.jfrog.repo</id>
            <url>https://oss.jfrog.org/artifactory/oss-snapshot-local/</url>
            <releases>
                <enabled>false</enabled>
            </releases>
            <snapshots>
                <enabled>true</enabled>
            </snapshots>
        </repository -->
    </repositories>
    <reporting>
        <plugins>
            <plugin>
                <groupId>org.codehaus.mojo</groupId>
                <artifactId>versions-maven-plugin</artifactId>
                <version>${versions.version}</version>
                <reportSets>
                    <reportSet>
                        <reports>
                            <report>plugin-updates-report</report>
                        </reports>
                    </reportSet>
                </reportSets>
            </plugin>
            <plugin>
                <artifactId>maven-project-info-reports-plugin</artifactId>
                <version>${project-info-reports.version}</version>
                <reportSets>
                    <reportSet>
                        <reports>
                            <report>ci-management</report>
                            <report>dependencies</report>
                            <report>dependency-convergence</report>
                            <report>dependency-management</report>
                            <report>distribution-management</report>
                            <report>issue-management</report>
                            <report>licenses</report>
                            <report>mailing-lists</report>
                            <report>modules</report>
                            <report>plugin-management</report>
                            <report>plugins</report>
                            <report>team</report>
                            <report>scm</report>
                            <report>summary</report>
                        </reports>
                    </reportSet>
                </reportSets>
                <configuration>
                    <showAvatarImages>true</showAvatarImages>
                    <dependencyDetailsEnabled>${dependencyDetails}</dependencyDetailsEnabled>
                </configuration>
            </plugin>
            <plugin>
                <artifactId>maven-javadoc-plugin</artifactId>
                <version>${javadoc.version}</version>
                <inherited>true</inherited>
                <configuration>
                    <quiet>true</quiet>
                    <failOnError>false</failOnError>
                    <!-- excludePackageNames>edu.rit.*</excludePackageNames -->
                </configuration>
                <reportSets>
                    <reportSet>
                        <id>aggregate</id>
                        <reports>
                            <report>aggregate</report>
                            <!--report>test-aggregate</report-->
                        </reports>
                    </reportSet>
                </reportSets>
            </plugin>
            <plugin>
                <artifactId>maven-jxr-plugin</artifactId>
                <version>${jxr.version}</version>
                <reportSets>
                    <reportSet>
                        <id>aggregate</id>
                        <reports>
                            <report>aggregate</report>
                            <report>test-aggregate</report>
                        </reports>
                    </reportSet>
                </reportSets>
                <!-- configuration>
                    <goal>aggregate</goal>
                    <goal>test-aggregate</goal>
                </configuration -->
            </plugin>
            <plugin>
                <artifactId>maven-surefire-report-plugin</artifactId>
                <version>${surefire.version}</version>
                <configuration>
                    <linkXRef>true</linkXRef>
                    <aggregate>true</aggregate>
                    <alwaysGenerateSurefireReport>true</alwaysGenerateSurefireReport>
                </configuration>
            </plugin>
            <!-- plugin>
                <artifactId>maven-changes-plugin</artifactId>
                <version>2.12.1</version>
                <reportSets>
                    <reportSet>
                        <reports>
                            <report>jira-report</report>
                            <report>changes-report</report>
                        </reports>
                    </reportSet>
                </reportSets>
            </plugin -->
            <!-- plugin>
                <groupId>org.apache.maven.plugins</groupId>
                <artifactId>maven-changelog-plugin</artifactId>
                <version>2.2</version>
            </plugin -->
            <plugin>
                <artifactId>maven-linkcheck-plugin</artifactId>
                <version>${linkcheck.version}</version>
            </plugin>
            <plugin>
                <artifactId>maven-pmd-plugin</artifactId>
                <version>${pmd.version}</version>
                <configuration>
                    <linkXRef>true</linkXRef>
                    <minimumTokens>500</minimumTokens>
                    <aggregate>true</aggregate>
                    <targetJdk>1.8</targetJdk>
                    <minimumPriority>2</minimumPriority>
                </configuration>
                <reportSets>
                    <reportSet>
                        <reports>
                            <report>pmd</report>
                            <report>cpd</report>
                        </reports>
                    </reportSet>
                </reportSets>
            </plugin>
            <!-- plugin>
                <artifactId>maven-checkstyle-plugin</artifactId>
                <version>3.0.0</version>
                <configuration>
                    <goal>checkstyle-aggregate</goal>
                </configuration>
            </plugin -->
            <!-- plugin>
                <groupId>org.codehaus.mojo</groupId>
                <artifactId>jdepend-maven-plugin</artifactId>
                <version>2.0</version>
            </plugin -->
        </plugins>
    </reporting>
    <distributionManagement>
        <downloadUrl>http://ffx.biochem.uiowa.edu/download.html</downloadUrl>
        <site>
            <id>Website</id>
            <name>Force Field X Website Deploy Location</name>
            <url>${website.repo}</url>
        </site>
        <snapshotRepository>
            <uniqueVersion>false</uniqueVersion>
            <id>Snapshots</id>
            <name>Local Maven SNAPSHOT Repository</name>
            <url>${snapshot.repo}</url>
        </snapshotRepository>
        <repository>
            <uniqueVersion>false</uniqueVersion>
            <id>Releases</id>
            <name>Local Maven Release Repository</name>
            <url>${release.repo}</url>
        </repository>
    </distributionManagement>
    <modules>
        <module>modules/algorithms</module>
        <module>modules/crystal</module>
        <module>modules/numerics</module>
        <module>modules/openmm</module>
        <module>modules/pj</module>
        <module>modules/potential</module>
        <module>modules/ui</module>
        <module>modules/utilities</module>
        <module>modules/xray</module>
    </modules>
    <properties>
        <!-- Version of FFX  -->
        <ffx.version>1.0.0-BETA</ffx.version>
        <!-- Default locations for deploying the website, snapshot location and
        release location. These can be over-ridden by a developer's
        settings.xml -->
        <website.repo>file:website</website.repo>
        <snapshot.repo>file:lib</snapshot.repo>
        <release.repo>file:release</release.repo>
        <!-- Control the source version and target JRE version -->
        <compileVersion>1.8</compileVersion>
        <targetVersion>1.8</targetVersion>
        <!-- Setting the source encoding is required for builds
        that are platform independent. -->
        <project.build.sourceEncoding>UTF-8</project.build.sourceEncoding>
        <maven.build.timestamp.format>MM-dd-yyyy</maven.build.timestamp.format>
        <timestamp>${maven.build.timestamp}</timestamp>
        <!-- Skip most website reports by default -->
        <assembly.skipAssembly>false</assembly.skipAssembly>
        <changes.jira.skip>true</changes.jira.skip>
        <checkstyle.skip>true</checkstyle.skip>
        <dependencyDetails>false</dependencyDetails>
        <maven.javadoc.skip>false</maven.javadoc.skip>
        <maven.jxr.skip>false</maven.jxr.skip>
        <linkcheck.skip>true</linkcheck.skip>
        <pmd.skip>false</pmd.skip>
        <skipSurefireReport>false</skipSurefireReport>
        <skipTests>true</skipTests>
        <failIfNoTests>false</failIfNoTests>
        <!-- Specify versions of Dependencies to Use -->
        <MRJToolkitStubs.version>1.0</MRJToolkitStubs.version>
        <commons-beanutils.version>1.9.3</commons-beanutils.version>
        <commons-collections4.version>4.4</commons-collections4.version>
        <commons-configuration2.version>2.6</commons-configuration2.version>
        <commons-io.version>2.6</commons-io.version>
        <commons-lang3.version>3.9</commons-lang3.version>
        <commons-math3.version>3.6.1</commons-math3.version>
        <guava.version>27.1-jre</guava.version>
        <groovy-all.version>2.5.8.1</groovy-all.version>
        <javahelp.version>2.0.05</javahelp.version>
        <java3d.version>1.7.0</java3d.version>
        <jogamp-fat.version>2.4.0</jogamp-fat.version>
        <jcuda.version>10.1.0</jcuda.version>
        <junit.version>4.12</junit.version>
<<<<<<< HEAD
        <jopenmm.version>7.3.2</jopenmm.version>
=======
        <jopenmm.version>7.5.0</jopenmm.version>
>>>>>>> 8ec73056
        <pj.version>1.0.1</pj.version>
        <jna.version>4.1.0</jna.version>
        <biojava.version>5.3.0</biojava.version>
        <cdk.version>2.0</cdk.version>
        <clustering.version>1.2.0</clustering.version>
        <fastutil.version>8.3.0</fastutil.version>
        <picocli.version>4.0.1</picocli.version>
        <!-- Tensor Flow 1.12 depends on Cuda 9.2; version 1.13.1 depends on Cuda 10.0 -->
        <tensorflow.version>1.12.0</tensorflow.version>
        <!-- Maven Core Plugin Versions -->
        <clean.version>3.1.0</clean.version>
        <compiler.version>3.8.1</compiler.version>
        <deploy.version>3.0.0-M1</deploy.version>
        <install.version>3.0.0-M1</install.version>
        <resources.version>3.1.0</resources.version>
        <site.version>3.8.2</site.version>
        <surefire.version>3.0.0-M3</surefire.version>
        <!-- Maven Packaging Tools Plugin Versions -->
        <jar.version>3.1.2</jar.version>
        <shade.version>3.2.1</shade.version>
        <source.version>3.1.0</source.version>
        <!-- Maven Reporting Plugin Versions -->
        <changes.version>2.12.1</changes.version>
        <checkstyle.version>3.1.0</checkstyle.version>
        <javadoc.version>3.1.0</javadoc.version>
        <jxr.version>3.0.0</jxr.version>
        <linkcheck.version>1.2</linkcheck.version>
        <pmd.version>3.12.0</pmd.version>
        <project-info-reports.version>3.0.0</project-info-reports.version>
        <!-- Maven Tools Plugin Versions -->
        <antrun.version>1.8</antrun.version>
        <assembly.version>3.1.1</assembly.version>
        <dependency.version>3.1.1</dependency.version>
        <enforcer.version>3.0.0-M2</enforcer.version>
        <jarsigner.version>3.0.0</jarsigner.version>
        <release.version>2.5.3</release.version>
        <scm.version>1.11.2</scm.version>
        <!-- MojoHaus Plugins -->
        <jdepend.version>2.0</jdepend.version>
        <appassembler.version>1.10</appassembler.version>
        <buildnumber.version>1.2.10</buildnumber.version>
        <exec.version>1.6.0</exec.version>
        <versions.version>2.7</versions.version>
        <properties.version>1.0.0</properties.version>
        <!-- Clover Plugin -->
        <clover.version>4.3.1</clover.version>
    </properties>
    <dependencies>
        <dependency>
            <groupId>org.codehaus.groovy</groupId>
            <artifactId>groovy-all</artifactId>
            <version>${groovy-all.version}</version>
            <type>pom</type>
            <scope>compile</scope>
        </dependency>
        <dependency>
            <!-- https://mvnrepository.com/artifact/javax.xml.bind/jaxb-api -->
            <groupId>javax.xml.bind</groupId>
            <artifactId>jaxb-api</artifactId>
            <version>2.3.0</version>
            <type>jar</type>
            <scope>compile</scope>
        </dependency>
    </dependencies>
</project><|MERGE_RESOLUTION|>--- conflicted
+++ resolved
@@ -1142,11 +1142,7 @@
         <jogamp-fat.version>2.4.0</jogamp-fat.version>
         <jcuda.version>10.1.0</jcuda.version>
         <junit.version>4.12</junit.version>
-<<<<<<< HEAD
         <jopenmm.version>7.3.2</jopenmm.version>
-=======
-        <jopenmm.version>7.5.0</jopenmm.version>
->>>>>>> 8ec73056
         <pj.version>1.0.1</pj.version>
         <jna.version>4.1.0</jna.version>
         <biojava.version>5.3.0</biojava.version>
