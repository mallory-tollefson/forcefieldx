/**
 * Title: Force Field X.
 *
 * Description: Force Field X - Software for Molecular Biophysics.
 *
 * Copyright: Copyright (c) Michael J. Schnieders 2001-2013.
 *
 * This file is part of Force Field X.
 *
 * Force Field X is free software; you can redistribute it and/or modify it
 * under the terms of the GNU General Public License version 3 as published by
 * the Free Software Foundation.
 *
 * Force Field X is distributed in the hope that it will be useful, but WITHOUT
 * ANY WARRANTY; without even the implied warranty of MERCHANTABILITY or FITNESS
 * FOR A PARTICULAR PURPOSE. See the GNU General Public License for more
 * details.
 *
 * You should have received a copy of the GNU General Public License along with
 * Force Field X; if not, write to the Free Software Foundation, Inc., 59 Temple
 * Place, Suite 330, Boston, MA 02111-1307 USA
 */
package ffx.potential;

import java.util.ArrayList;
import java.util.logging.Logger;

import ffx.potential.ResidueEnumerations.AminoAcid3;
import ffx.potential.bonded.Angle;
import ffx.potential.bonded.Atom;
import ffx.potential.bonded.Bond;
import ffx.potential.bonded.MolecularAssembly;
import ffx.potential.bonded.Residue;

import static ffx.potential.parsers.INTFilter.intxyz;

/**
 * The Rotamer Library Class manages a library of side-chain Rotamers.
 *
 * @author Ava M. Lynn
 * @author Shibo Gao
 */
public class RotamerLibrary {

    private static final Logger logger = Logger.getLogger(ForceFieldEnergy.class.getName());
    private static final int numberOfAminoAcids = AminoAcid3.values().length;
    private static final Rotamer[][] rotamerCache = new Rotamer[numberOfAminoAcids][];
    private static LibraryName libraryName = LibraryName.PonderAndRichards;

    public enum LibraryName {

        PonderAndRichards, Richardson
    }

    public static void setLibrary(LibraryName name) {
        libraryName = name;
        for (int i = 0; i < numberOfAminoAcids; i++) {
            rotamerCache[i] = null;
        }
    }
<<<<<<< HEAD

=======
    
    public static LibraryName getLibrary() {
        return libraryName;
    }
    
>>>>>>> bdfe0f51
    /**
     * Return an array of Rotamers for the given amino acid.
     *
     * @param name The name of the amino acid.
     * @return An array of Rotamers.
     */
    public static Rotamer[] getRotamers(AminoAcid3 name) {
        Rotamer[] rotamers = null;
        switch (libraryName) {
            case PonderAndRichards:
                rotamers = getPonderAndRichardsRotamers(name);
                break;
            case Richardson:
                rotamers = getRichardsonRotamers(name);
                break;
        }
        return rotamers;
    }

    private static Rotamer[] getPonderAndRichardsRotamers(AminoAcid3 name) {
        int n = name.ordinal();
        if (rotamerCache[n] != null) {
            return rotamerCache[n];
        }
        switch (name) {
            case VAL:
                rotamerCache[n] = new Rotamer[3];
                rotamerCache[n][0] = new Rotamer(name, 173.5, 9.0);
                rotamerCache[n][1] = new Rotamer(name, -63.4, 8.1);
                rotamerCache[n][2] = new Rotamer(name, 69.3, 9.6);
                break;
            case LEU:
                rotamerCache[n] = new Rotamer[4];
                rotamerCache[n][0] = new Rotamer(name, -64.9, 8.2, 176.0, 9.9);
                rotamerCache[n][1] = new Rotamer(name, -176.4, 10.2, 63.1, 8.2);
                rotamerCache[n][2] = new Rotamer(name, -165.3, 10.0, 168.2, 34.2);
                rotamerCache[n][3] = new Rotamer(name, 44.3, 20.0, 60.4, 18.8);
                break;
            case ILE:
                rotamerCache[n] = new Rotamer[5];
                rotamerCache[n][0] = new Rotamer(name, -60.9, 7.5, 168.7, 11.6);
                rotamerCache[n][1] = new Rotamer(name, -59.6, 9.6, -64.1, 14.3);
                rotamerCache[n][2] = new Rotamer(name, 61.7, 5.0, 163.8, 16.4);
                rotamerCache[n][3] = new Rotamer(name, -166.6, 10.1, 166.0, 8.9);
                rotamerCache[n][4] = new Rotamer(name, -174.8, 24.9, 72.1, 10.5);
                break;
            case SER:
                rotamerCache[n] = new Rotamer[3];
                rotamerCache[n][0] = new Rotamer(name, 64.7, 16.1);
                rotamerCache[n][1] = new Rotamer(name, -69.7, 14.6);
                rotamerCache[n][2] = new Rotamer(name, -176.1, 20.2);
                break;
            case THR:
                rotamerCache[n] = new Rotamer[3];
                rotamerCache[n][0] = new Rotamer(name, 62.7, 8.5);
                rotamerCache[n][1] = new Rotamer(name, -59.7, 9.4);
                rotamerCache[n][2] = new Rotamer(name, -169.5, 6.6);
                break;
            case CYS:
            case CYD:
                rotamerCache[n] = new Rotamer[3];
                rotamerCache[n][0] = new Rotamer(name, -65.2, 10.1);
                rotamerCache[n][1] = new Rotamer(name, -179.6, 9.5);
                rotamerCache[n][2] = new Rotamer(name, 63.5, 9.6);
                break;
            case PRO:
                rotamerCache[n] = new Rotamer[3];
                rotamerCache[n][0] = new Rotamer(name, 24.0, 8.0);
                rotamerCache[n][1] = new Rotamer(name, 0.0, 8.0);
                rotamerCache[n][2] = new Rotamer(name, -24.0, 8.0);
                break;
            case PHE:
                rotamerCache[n] = new Rotamer[4];
                rotamerCache[n][0] = new Rotamer(name, -66.3, 10.2, 94.3, 19.5);
                rotamerCache[n][1] = new Rotamer(name, -179.2, 9.3, 7.8, 8.9);
                rotamerCache[n][2] = new Rotamer(name, 66.0, 12.0, 90.7, 9.4);
                rotamerCache[n][3] = new Rotamer(name, -71.9, 16.3, -0.4, 26.1);
                break;
            case TYR:
            case TYD:
                rotamerCache[n] = new Rotamer[4];
                rotamerCache[n][0] = new Rotamer(name, -66.5, 11.4, 96.6, 21.8);
                rotamerCache[n][1] = new Rotamer(name, -179.7, 12.6, 71.9, 13.4);
                rotamerCache[n][2] = new Rotamer(name, 63.3, 9.4, 89.1, 13.0);
                rotamerCache[n][3] = new Rotamer(name, -67.2, 13.2, -1.0, 20.1);
                break;
            case TRP:
                rotamerCache[n] = new Rotamer[6];
                rotamerCache[n][0] = new Rotamer(name, -70.4, 7.0, 100.5, 18.2);
                rotamerCache[n][1] = new Rotamer(name, 64.8, 13.0, -88.9, 5.3);
                rotamerCache[n][2] = new Rotamer(name, -177.3, 7.9, -95.1, 7.6);
                rotamerCache[n][3] = new Rotamer(name, -179.5, 3.4, 87.5, 3.8);
                rotamerCache[n][4] = new Rotamer(name, -73.3, 6.5, -87.7, 8.1);
                rotamerCache[n][5] = new Rotamer(name, 62.2, 10.0, 112.5, 15.0);
                break;
            case HIS:
            case HIE:
            case HID:
                rotamerCache[n] = new Rotamer[6];
                rotamerCache[n][0] = new Rotamer(name, -62.8, 10.0, -74.3, 17.2);
                rotamerCache[n][1] = new Rotamer(name, -175.2, 15.4, -88.7, 43.5);
                rotamerCache[n][2] = new Rotamer(name, -69.8, 5.9, 96.1, 32.2);
                rotamerCache[n][3] = new Rotamer(name, 67.9, 17.4, -80.5, 40.7);
                rotamerCache[n][4] = new Rotamer(name, -177.3, 6.3, 100.5, 14.0);
                rotamerCache[n][5] = new Rotamer(name, 48.8, 10.0, 89.5, 30.0);
                break;
            case ASH:
            case ASP:
                rotamerCache[n] = new Rotamer[3];
                rotamerCache[n][0] = new Rotamer(name, -68.3, 9.2, -25.7, 31.1);
                rotamerCache[n][1] = new Rotamer(name, -169.1, 9.5, 3.9, 38.9);
                rotamerCache[n][2] = new Rotamer(name, 63.7, 9.9, 2.4, 29.4);
                break;
            case ASN:
                rotamerCache[n] = new Rotamer[6];
                rotamerCache[n][0] = new Rotamer(name, -68.3, 12.3, -36.8, 25.2);
                rotamerCache[n][1] = new Rotamer(name, -177.1, 8.8, 1.3, 34.1);
                rotamerCache[n][2] = new Rotamer(name, -67.2, 10.8, 128.8, 24.2);
                rotamerCache[n][3] = new Rotamer(name, 63.9, 3.7, -6.8, 13.5);
                rotamerCache[n][4] = new Rotamer(name, -174.9, 17.9, -156.8, 58.9);
                rotamerCache[n][5] = new Rotamer(name, 63.6, 6.6, 53.8, 17.1);
                break;
            case GLU:
            case GLH:
                rotamerCache[n] = new Rotamer[7];
                rotamerCache[n][0] = new Rotamer(name, -69.6, 19.2, -177.2, 21.7, -11.4, 44.8);
                rotamerCache[n][1] = new Rotamer(name, -176.2, 14.9, 175.4, 10.6, -6.7, 39.0);
                rotamerCache[n][2] = new Rotamer(name, -64.6, 13.5, -69.1, 17.3, -33.4, 27.4);
                rotamerCache[n][3] = new Rotamer(name, -55.6, 10.6, 77.0, 6.8, 25.3, 32.6);
                rotamerCache[n][4] = new Rotamer(name, 69.8, 10.6, -179.0, 23.7, 6.6, 64.2);
                rotamerCache[n][5] = new Rotamer(name, -173.6, 14.6, 70.6, 8.7, 14.0, 37.1);
                rotamerCache[n][6] = new Rotamer(name, 63.0, 4.3, -80.4, 13.9, 16.3, 20.8);
                break;
            case GLN:
                rotamerCache[n] = new Rotamer[10];
                rotamerCache[n][0] = new Rotamer(name, -66.7, 14.1, -178.5, 14.9, -24.0, 38.0);
                rotamerCache[n][1] = new Rotamer(name, -66.7, 14.1, -178.5, 14.9, 156.0, 38.0);
                rotamerCache[n][2] = new Rotamer(name, -174.6, 11.5, -177.7, 17.2, -24.0, 38.0);
                rotamerCache[n][3] = new Rotamer(name, -174.6, 11.5, -177.7, 17.2, 156.0, 38.0);
                rotamerCache[n][4] = new Rotamer(name, -58.7, 11.2, -63.8, 16.1, -46.3, 27.7);
                rotamerCache[n][5] = new Rotamer(name, -51.3, 7.3, -90.4, 22.8, 165.0, 38.2);
                rotamerCache[n][6] = new Rotamer(name, -179.4, 21.5, 67.3, 7.9, 26.8, 38.4);
                rotamerCache[n][7] = new Rotamer(name, 167.5, 14.8, 70.9, 3.7, 174.2, 7.1);
                rotamerCache[n][8] = new Rotamer(name, 70.8, 13.0, -165.6, 9.5, -24.0, 38.0);
                rotamerCache[n][9] = new Rotamer(name, 70.8, 13.0, -165.6, 9.5, 156.0, 38.0);
                break;
            case MET:
                rotamerCache[n] = new Rotamer[13];
                rotamerCache[n][0] = new Rotamer(name, -64.5, 12.7, -68.5, 6.0, -75.6, 14.1);
                rotamerCache[n][1] = new Rotamer(name, -78.3, 5.4, -174.7, 15.7, 65.0, 20.0);
                rotamerCache[n][2] = new Rotamer(name, -78.3, 5.4, -174.7, 15.7, 180.0, 20.0);
                rotamerCache[n][3] = new Rotamer(name, -78.3, 5.4, -174.7, 15.7, -65.0, 20.0);
                rotamerCache[n][4] = new Rotamer(name, 178.9, 8.7, 179.0, 13.4, 65.0, 20.0);
                rotamerCache[n][5] = new Rotamer(name, 178.9, 8.7, 179.0, 13.4, 65.0, 20.0);
                rotamerCache[n][6] = new Rotamer(name, 178.9, 8.7, 179.0, 13.4, -65.0, 20.0);
                rotamerCache[n][7] = new Rotamer(name, -70.0, 21.0, -65.0, 20.0, 65.0, 20.0);
                rotamerCache[n][8] = new Rotamer(name, -170.0, 24.0, 65.0, 20.0, 180.0, 20.0);
                rotamerCache[n][9] = new Rotamer(name, -170.0, 24.0, -65.0, 20.0, 180.0, 20.0);
                rotamerCache[n][10] = new Rotamer(name, -70.0, 21.0, 65.0, 20.0, 180.0, 20.0);
                rotamerCache[n][11] = new Rotamer(name, -70.0, 21.0, -65.0, 20.0, 180.0, 20.0);
                rotamerCache[n][12] = new Rotamer(name, 61.0, 21.0, 65.0, 20.0, 180.0, 20.0);
                break;
            case LYS:
            case LYD:
                rotamerCache[n] = new Rotamer[12];
                rotamerCache[n][0] = new Rotamer(name, -170.0, 24.0, 180.0, 20.0, 65.0, 20.0, 180.0, 20.0);
                rotamerCache[n][1] = new Rotamer(name, -170.0, 24.0, 180.0, 20.0, 180.0, 20.0, 65.0, 20.0);
                rotamerCache[n][2] = new Rotamer(name, -170.0, 24.0, 180.0, 20.0, 180.0, 20.0, 180.0, 20.0);
                rotamerCache[n][3] = new Rotamer(name, -170.0, 24.0, 180.0, 20.0, -65.0, 20.0, 180.0, 20.0);
                rotamerCache[n][4] = new Rotamer(name, -170.0, 24.0, -65.0, 20.0, 180.0, 20.0, 180.0, 20.0);
                rotamerCache[n][5] = new Rotamer(name, -70.0, 21.0, 65.0, 20.0, 180.0, 20.0, 180.0, 20.0);
                rotamerCache[n][6] = new Rotamer(name, -70.0, 21.0, 180.0, 20.0, 65.0, 20.0, 180.0, 20.0);
                rotamerCache[n][7] = new Rotamer(name, -70.0, 21.0, 180.0, 20.0, 180.0, 20.0, 180.0, 20.0);
                rotamerCache[n][8] = new Rotamer(name, -70.0, 21.0, 180.0, 20.0, 180.0, 20.0, -65.0, 20.0);
                rotamerCache[n][9] = new Rotamer(name, -70.0, 21.0, 180.0, 20.0, -65.0, 20.0, 180.0, 20.0);
                rotamerCache[n][10] = new Rotamer(name, -70.0, 21.0, -65.0, 20.0, 180.0, 20.0, 180.0, 20.0);
                rotamerCache[n][11] = new Rotamer(name, -70.0, 21.0, -65.0, 20.0, 180.0, 20.0, -65.0, 20.0);
                break;
            case ARG:
                rotamerCache[n] = new Rotamer[14];
                rotamerCache[n][0] = new Rotamer(name, 61.0, 25.0, 180.0, 20.0, 65.0, 20.0, 90.0, 20.0);
                rotamerCache[n][1] = new Rotamer(name, 61.0, 25.0, 180.0, 20.0, 180.0, 20.0, 180.0, 20.0);
                rotamerCache[n][2] = new Rotamer(name, -170.0, 24.0, 180.0, 20.0, 65.0, 20.0, 90.0, 20.0);
                rotamerCache[n][3] = new Rotamer(name, -170.0, 24.0, 180.0, 20.0, 180.0, 20.0, 90.0, 20.0);
                rotamerCache[n][4] = new Rotamer(name, -170.0, 24.0, 180.0, 20.0, 180.0, 20.0, 180.0, 20.0);
                rotamerCache[n][5] = new Rotamer(name, -170.0, 24.0, 180.0, 20.0, 180.0, 20.0, -90.0, 20.0);
                rotamerCache[n][6] = new Rotamer(name, -170.0, 24.0, 180.0, 20.0, -65.0, 20.0, 180.0, 20.0);
                rotamerCache[n][7] = new Rotamer(name, -70.0, 21.0, 180.0, 20.0, 65.0, 20.0, 90.0, 20.0);
                rotamerCache[n][8] = new Rotamer(name, -70.0, 21.0, 180.0, 20.0, 65.0, 20.0, 180.0, 20.0);
                rotamerCache[n][9] = new Rotamer(name, -70.0, 21.0, 180.0, 20.0, 180.0, 20.0, 180.0, 20.0);
                rotamerCache[n][10] = new Rotamer(name, -70.0, 21.0, 180.0, 20.0, 180.0, 20.0, -90.0, 20.0);
                rotamerCache[n][11] = new Rotamer(name, -70.0, 21.0, 180.0, 20.0, -65.0, 20.0, 180.0, 20.0);
                rotamerCache[n][12] = new Rotamer(name, -170.0, 21.0, 65.0, 20.0, 65.0, 20.0, 180.0, 20.0);
                rotamerCache[n][13] = new Rotamer(name, -70.0, 21.0, -65.0, 20.0, -65.0, 20.0, 180.0, 20.0);
                break;
            default:
                // Handles GLY, ALA, CYX, ...
                break;
        }
        return rotamerCache[n];
    }

    private static Rotamer[] getRichardsonRotamers(AminoAcid3 name) {
        int n = name.ordinal();
        if (rotamerCache[n] != null) {
            return rotamerCache[n];
        }
        switch (name) {
            case VAL:
                rotamerCache[n] = new Rotamer[3];
                rotamerCache[n][0] = new Rotamer(name, 64, 0);
                rotamerCache[n][1] = new Rotamer(name, 175, 0);
                rotamerCache[n][2] = new Rotamer(name, -60, 0);
                break;
            case LEU:
                rotamerCache[n] = new Rotamer[5];
                rotamerCache[n][0] = new Rotamer(name, 62, 0, 80, 0);
                rotamerCache[n][1] = new Rotamer(name, -177, 0, 65, 0);
                rotamerCache[n][2] = new Rotamer(name, -172, 0, 145, 0);
                rotamerCache[n][3] = new Rotamer(name, -85, 0, 65, 0);
                rotamerCache[n][4] = new Rotamer(name, -65, 0, 175, 0);
                break;
            case ILE:
                rotamerCache[n] = new Rotamer[7];
                rotamerCache[n][0] = new Rotamer(name, 62, 0, 100, 0);
                rotamerCache[n][1] = new Rotamer(name, 62, 0, 170, 0);
                rotamerCache[n][2] = new Rotamer(name, -177, 0, 66, 0);
                rotamerCache[n][3] = new Rotamer(name, -177, 0, 165, 0);
                rotamerCache[n][4] = new Rotamer(name, -65, 0, 100, 0);
                rotamerCache[n][5] = new Rotamer(name, -65, 0, 170, 0);
                rotamerCache[n][6] = new Rotamer(name, -57, 0, -60, 0);
                break;
            case SER:
                rotamerCache[n] = new Rotamer[18];
                rotamerCache[n][0] = new Rotamer(name, 62, 0, 0, 0);
                rotamerCache[n][1] = new Rotamer(name, 62, 0, 60, 0);
                rotamerCache[n][2] = new Rotamer(name, 62, 0, 120, 0);
                rotamerCache[n][3] = new Rotamer(name, 62, 0, 180, 0);
                rotamerCache[n][4] = new Rotamer(name, 62, 0, -60, 0);
                rotamerCache[n][5] = new Rotamer(name, 62, 0, -120, 0);
                rotamerCache[n][6] = new Rotamer(name, -177, 0, 0, 0);
                rotamerCache[n][7] = new Rotamer(name, -177, 0, 60, 0);
                rotamerCache[n][8] = new Rotamer(name, -177, 0, 120, 0);
                rotamerCache[n][9] = new Rotamer(name, -177, 0, 180, 0);
                rotamerCache[n][10] = new Rotamer(name, -177, 0, -60, 0);
                rotamerCache[n][11] = new Rotamer(name, -177, 0, -120, 0);
                rotamerCache[n][12] = new Rotamer(name, -65, 0, 0, 0);
                rotamerCache[n][13] = new Rotamer(name, -65, 0, 60, 0);
                rotamerCache[n][14] = new Rotamer(name, -65, 0, 120, 0);
                rotamerCache[n][15] = new Rotamer(name, -65, 0, 180, 0);
                rotamerCache[n][16] = new Rotamer(name, -65, 0, -60, 0);
                rotamerCache[n][17] = new Rotamer(name, -65, 0, -120, 0);
                break;
            case THR:
                rotamerCache[n] = new Rotamer[18];
                rotamerCache[n][0] = new Rotamer(name, 62, 0, 0, 0);
                rotamerCache[n][1] = new Rotamer(name, 62, 0, 60, 0);
                rotamerCache[n][2] = new Rotamer(name, 62, 0, 120, 0);
                rotamerCache[n][3] = new Rotamer(name, 62, 0, 180, 0);
                rotamerCache[n][4] = new Rotamer(name, 62, 0, -60, 0);
                rotamerCache[n][5] = new Rotamer(name, 62, 0, -120, 0);
                rotamerCache[n][6] = new Rotamer(name, -175, 0, 0, 0);
                rotamerCache[n][7] = new Rotamer(name, -175, 0, 60, 0);
                rotamerCache[n][8] = new Rotamer(name, -175, 0, 120, 0);
                rotamerCache[n][9] = new Rotamer(name, -175, 0, 180, 0);
                rotamerCache[n][10] = new Rotamer(name, -175, 0, -60, 0);
                rotamerCache[n][11] = new Rotamer(name, -175, 0, -120, 0);
                rotamerCache[n][12] = new Rotamer(name, -65, 0, 0, 0);
                rotamerCache[n][13] = new Rotamer(name, -65, 0, 60, 0);
                rotamerCache[n][14] = new Rotamer(name, -65, 0, 120, 0);
                rotamerCache[n][15] = new Rotamer(name, -65, 0, 180, 0);
                rotamerCache[n][16] = new Rotamer(name, -65, 0, -60, 0);
                rotamerCache[n][17] = new Rotamer(name, -65, 0, -120, 0);
                break;
            case CYS:
            case CYD:
                rotamerCache[n] = new Rotamer[3];
                rotamerCache[n][0] = new Rotamer(name, 62, 0);
                rotamerCache[n][1] = new Rotamer(name, -177, 0);
                rotamerCache[n][2] = new Rotamer(name, -65, 0);
                break;
            case PHE:
                rotamerCache[n] = new Rotamer[4];
                rotamerCache[n][0] = new Rotamer(name, 62, 0, 90, 0);
                rotamerCache[n][1] = new Rotamer(name, -177, 0, 80, 0);
                rotamerCache[n][2] = new Rotamer(name, -65, 0, -85, 0);
                rotamerCache[n][3] = new Rotamer(name, -65, 0, -30, 0);
                break;
            case TYR:
                rotamerCache[n] = new Rotamer[8];
                rotamerCache[n][0] = new Rotamer(name, 62, 0, 90, 0, 0, 0);
                rotamerCache[n][1] = new Rotamer(name, 62, 0, 90, 0, 180, 0);
                rotamerCache[n][2] = new Rotamer(name, -177, 0, 80, 0, 0, 0);
                rotamerCache[n][3] = new Rotamer(name, -177, 0, 80, 0, 180, 0);
                rotamerCache[n][4] = new Rotamer(name, -65, 0, -85, 0, 0, 0);
                rotamerCache[n][5] = new Rotamer(name, -65, 0, -85, 0, 180, 0);
                rotamerCache[n][6] = new Rotamer(name, -65, 0, -30, 0, 0, 0);
                rotamerCache[n][7] = new Rotamer(name, -65, 0, -30, 0, 180, 0);
            case TYD:
                rotamerCache[n] = new Rotamer[4];
                rotamerCache[n][0] = new Rotamer(name, 62, 0, 90, 0);
                rotamerCache[n][1] = new Rotamer(name, -177, 0, 80, 0);
                rotamerCache[n][2] = new Rotamer(name, -65, 0, -85, 0);
                rotamerCache[n][3] = new Rotamer(name, -65, 0, -30, 0);
                break;
            case TRP:
                rotamerCache[n] = new Rotamer[7];
                rotamerCache[n][0] = new Rotamer(name, 62, 0, -90, 0);
                rotamerCache[n][1] = new Rotamer(name, 62, 0, 90, 0);
                rotamerCache[n][2] = new Rotamer(name, -177, 0, -105, 0);
                rotamerCache[n][3] = new Rotamer(name, -177, 0, 90, 0);
                rotamerCache[n][4] = new Rotamer(name, -65, 0, -90, 0);
                rotamerCache[n][5] = new Rotamer(name, -65, 0, -5, 0);
                rotamerCache[n][6] = new Rotamer(name, -65, 0, 95, 0);
                break;
            case HIS:
            case HIE:
            case HID:
                rotamerCache[n] = new Rotamer[8];
                rotamerCache[n][0] = new Rotamer(name, 62, 0, -75, 0);
                rotamerCache[n][1] = new Rotamer(name, 62, 0, 80, 0);
                rotamerCache[n][2] = new Rotamer(name, -177, 0, -165, 0);
                rotamerCache[n][3] = new Rotamer(name, -177, 0, -80, 0);
                rotamerCache[n][4] = new Rotamer(name, -177, 0, 60, 0);
                rotamerCache[n][5] = new Rotamer(name, -65, 0, -70, 0);
                rotamerCache[n][6] = new Rotamer(name, -65, 0, 165, 0);
                rotamerCache[n][7] = new Rotamer(name, -65, 0, 80, 0);
                break;
            case ASH:
            case ASP:
                rotamerCache[n] = new Rotamer[5];
                rotamerCache[n][0] = new Rotamer(name, 62, 0, 10, 0);
                rotamerCache[n][1] = new Rotamer(name, 62, 0, 30, 0);
                rotamerCache[n][2] = new Rotamer(name, -177, 0, 0, 0);
                rotamerCache[n][3] = new Rotamer(name, -177, 0, 65, 0);
                rotamerCache[n][4] = new Rotamer(name, -70, 0, -15, 0);
                break;
            case ASN:
                rotamerCache[n] = new Rotamer[7];
                rotamerCache[n][0] = new Rotamer(name, 62, 0, -10, 0);
                rotamerCache[n][1] = new Rotamer(name, 62, 0, 30, 0);
                rotamerCache[n][2] = new Rotamer(name, -174, 0, -20, 0);
                rotamerCache[n][3] = new Rotamer(name, -177, 0, 30, 0);
                rotamerCache[n][4] = new Rotamer(name, -65, 0, -20, 0);
                rotamerCache[n][5] = new Rotamer(name, -65, 0, -75, 0);
                rotamerCache[n][6] = new Rotamer(name, -65, 0, 120, 0);
                break;
            case GLU:
            case GLH:
                rotamerCache[n] = new Rotamer[8];
                rotamerCache[n][0] = new Rotamer(name, 62, 0, 180, 0, -20, 0);
                rotamerCache[n][1] = new Rotamer(name, 70, 0, -80, 0, 0, 0);
                rotamerCache[n][2] = new Rotamer(name, -177, 0, 65, 0, 10, 0);
                rotamerCache[n][3] = new Rotamer(name, -177, 0, 180, 0, 0, 0);
                rotamerCache[n][4] = new Rotamer(name, -177, 0, -80, 0, -25, 0);
                rotamerCache[n][5] = new Rotamer(name, -65, 0, 85, 0, 0, 0);
                rotamerCache[n][6] = new Rotamer(name, -67, 0, -180, 0, -10, 0);
                rotamerCache[n][7] = new Rotamer(name, -65, 0, -65, 0, -40, 0);
                break;
            case GLN:
                rotamerCache[n] = new Rotamer[9];
                rotamerCache[n][0] = new Rotamer(name, 62, 0, 180, 0, 20, 0);
                rotamerCache[n][1] = new Rotamer(name, 70, 0, -75, 0, 0, 0);
                rotamerCache[n][2] = new Rotamer(name, -177, 0, 65, 0, -100, 0);
                rotamerCache[n][3] = new Rotamer(name, -177, 0, 65, 0, 60, 0);
                rotamerCache[n][4] = new Rotamer(name, -177, 0, 180, 0, 0, 0);
                rotamerCache[n][5] = new Rotamer(name, -65, 0, 85, 0, 0, 0);
                rotamerCache[n][6] = new Rotamer(name, -67, 0, 180, 0, -25, 0);
                rotamerCache[n][7] = new Rotamer(name, -65, 0, -65, 0, -40, 0);
                rotamerCache[n][8] = new Rotamer(name, -65, 0, -65, 0, 100, 0);
                break;
            case MET:
                rotamerCache[n] = new Rotamer[13];
                rotamerCache[n][0] = new Rotamer(name, 62, 0, 180, 0, 75, 0);
                rotamerCache[n][1] = new Rotamer(name, 62, 0, 180, 0, -75, 0);
                rotamerCache[n][2] = new Rotamer(name, -177, 0, 65, 0, 75, 0);
                rotamerCache[n][3] = new Rotamer(name, -177, 0, 65, 0, 180, 0);
                rotamerCache[n][4] = new Rotamer(name, -177, 0, 180, 0, 75, 0);
                rotamerCache[n][5] = new Rotamer(name, -177, 0, 180, 0, 180, 0);
                rotamerCache[n][6] = new Rotamer(name, -177, 0, 180, 0, -75, 0);
                rotamerCache[n][7] = new Rotamer(name, -67, 0, 180, 0, 75, 0);
                rotamerCache[n][8] = new Rotamer(name, -67, 0, 180, 0, 180, 0);
                rotamerCache[n][9] = new Rotamer(name, -67, 0, 180, 0, -75, 0);
                rotamerCache[n][10] = new Rotamer(name, -65, 0, -65, 0, 103, 0);
                rotamerCache[n][11] = new Rotamer(name, -65, 0, -65, 0, 180, 0);
                rotamerCache[n][12] = new Rotamer(name, -65, 0, -65, 0, -70, 0);
                break;
            case LYS:
            case LYD:
                rotamerCache[n] = new Rotamer[27];
                rotamerCache[n][0] = new Rotamer(name, 62, 0, 180, 0, 68, 0, 180, 0);
                rotamerCache[n][1] = new Rotamer(name, 62, 0, 180, 0, 180, 0, 65.0, 0);
                rotamerCache[n][2] = new Rotamer(name, 62, 0, 180, 0, 180, 0, 180, 0);
                rotamerCache[n][3] = new Rotamer(name, 62, 0, 180, 0, 180, 0, -65, 0);
                rotamerCache[n][4] = new Rotamer(name, 62, 0, 180, 0, -68, 0, 180, 0);
                rotamerCache[n][5] = new Rotamer(name, -177, 0, 68, 0, 180, 0, 65, 0);
                rotamerCache[n][6] = new Rotamer(name, -177, 0, 68, 0, 180, 0, 180, 0);
                rotamerCache[n][7] = new Rotamer(name, -177, 0, 68, 0, 180, 0, -65, 0);
                rotamerCache[n][8] = new Rotamer(name, -177, 0, 180, 0, 68, 0, 65, 0);
                rotamerCache[n][9] = new Rotamer(name, -177, 0, 180, 0, 68, 0, 180, 0);
                rotamerCache[n][10] = new Rotamer(name, -177, 0, 180, 0, 180, 0, 65, 0);
                rotamerCache[n][11] = new Rotamer(name, -177, 0, 180, 0, 180, 0, 180, 0);
                rotamerCache[n][12] = new Rotamer(name, -177, 0, 180, 0, 180, 0, -65, 0);
                rotamerCache[n][13] = new Rotamer(name, -177, 0, 180, 0, -68, 0, 180, 0);
                rotamerCache[n][14] = new Rotamer(name, -177, 0, 180, 0, -68, 0, -65, 0);
                rotamerCache[n][15] = new Rotamer(name, -90, 0, 68, 0, 180, 0, 180);
                rotamerCache[n][16] = new Rotamer(name, -67, 0, 180, 0, 68, 0, -65, 0);
                rotamerCache[n][17] = new Rotamer(name, -67, 0, 180, 0, 68, 0, 180, 0);
                rotamerCache[n][18] = new Rotamer(name, -67, 0, 180, 0, 180, 0, 65, 0);
                rotamerCache[n][19] = new Rotamer(name, -67, 0, 180, 0, 180, 0, 180, 0);
                rotamerCache[n][20] = new Rotamer(name, -67, 0, 180, 0, 180, 0, -65, 0);
                rotamerCache[n][21] = new Rotamer(name, -67, 0, 180, 0, -68, 0, 180, 0);
                rotamerCache[n][22] = new Rotamer(name, -67, 0, 180, 0, -68, 0, -65, 0);
                rotamerCache[n][23] = new Rotamer(name, -62, 0, -68, 0, 180, 0, 65, 0);
                rotamerCache[n][24] = new Rotamer(name, -62, 0, -68, 0, 180, 0, 180, 0);
                rotamerCache[n][25] = new Rotamer(name, -62, 0, -68, 0, 180, 0, -65, 0);
                rotamerCache[n][26] = new Rotamer(name, -62, 0, -68, 0, -68, 0, 180, 0);
                break;
            case ARG:
                rotamerCache[n] = new Rotamer[34];
                rotamerCache[n][0] = new Rotamer(name, 62, 0, 180, 0, 65, 0, 85, 0);
                rotamerCache[n][1] = new Rotamer(name, 62, 0, 180, 0, 65, 0, -175, 0);
                rotamerCache[n][2] = new Rotamer(name, 62, 0, 180, 0, 180, 0, 85, 0);
                rotamerCache[n][3] = new Rotamer(name, 62, 0, 180, 0, 180, 0, 180, 0);
                rotamerCache[n][4] = new Rotamer(name, 62, 0, 180, 0, 180, 0, -85, 0);
                rotamerCache[n][5] = new Rotamer(name, 62, 0, 180, 0, -65, 0, 175, 0);
                rotamerCache[n][6] = new Rotamer(name, 62, 0, 180, 0, -65, 0, -85, 0);
                rotamerCache[n][7] = new Rotamer(name, -177, 0, 65, 0, 65, 0, 85, 0);
                rotamerCache[n][8] = new Rotamer(name, -177, 0, 65, 0, 65, 0, -175, 0);
                rotamerCache[n][9] = new Rotamer(name, -177, 0, 65, 0, 180, 0, 85, 0);
                rotamerCache[n][10] = new Rotamer(name, -177, 0, 65, 0, 180, 0, 180, 0);
                rotamerCache[n][11] = new Rotamer(name, -177, 0, 180, 0, 65, 0, 85, 0);
                rotamerCache[n][12] = new Rotamer(name, -177, 0, 180, 0, 65, 0, -175, 0);
                rotamerCache[n][13] = new Rotamer(name, -177, 0, 180, 0, 65, 0, -105, 0);
                rotamerCache[n][14] = new Rotamer(name, -177, 0, 180, 0, 180, 0, 85, 0);
                rotamerCache[n][15] = new Rotamer(name, -177, 0, 180, 0, 180, 0, 180, 0);
                rotamerCache[n][16] = new Rotamer(name, -177, 0, 180, 0, 180, 0, -85, 0);
                rotamerCache[n][17] = new Rotamer(name, -177, 0, 180, 0, -65, 0, 105, 0);
                rotamerCache[n][18] = new Rotamer(name, -177, 0, 180, 0, -65, 0, 175, 0);
                rotamerCache[n][19] = new Rotamer(name, -177, 0, 180, 0, -65, 0, -85, 0);
                rotamerCache[n][20] = new Rotamer(name, -67, 0, 180, 0, 65, 0, 85, 0);
                rotamerCache[n][21] = new Rotamer(name, -67, 0, 180, 0, 65, 0, -175, 0);
                rotamerCache[n][22] = new Rotamer(name, -67, 0, 180, 0, 65, 0, -105, 0);
                rotamerCache[n][23] = new Rotamer(name, -67, 0, 180, 0, 180, 0, 85, 0);
                rotamerCache[n][24] = new Rotamer(name, -67, 0, 180, 0, 180, 0, 180, 0);
                rotamerCache[n][25] = new Rotamer(name, -67, 0, 180, 0, 180, 0, -85, 0);
                rotamerCache[n][26] = new Rotamer(name, -67, 0, 180, 0, -65, 0, 105, 0);
                rotamerCache[n][27] = new Rotamer(name, -67, 0, 180, 0, -65, 0, 175, 0);
                rotamerCache[n][28] = new Rotamer(name, -67, 0, -167, 0, -65, 0, -85, 0);
                rotamerCache[n][29] = new Rotamer(name, -62, 0, -68, 0, 180, 0, 85, 0);
                rotamerCache[n][30] = new Rotamer(name, -62, 0, -68, 0, 180, 0, 180, 0);
                rotamerCache[n][31] = new Rotamer(name, -62, 0, -68, 0, 180, 0, -85, 0);
                rotamerCache[n][32] = new Rotamer(name, -62, 0, -68, 0, -65, 0, 175, 0);
                rotamerCache[n][33] = new Rotamer(name, -62, 0, -68, 0, -65, 0, -85, 0);
                break;
            default:
                // Handles GLY, ALA, CYX, PRO, ...
                break;
        }
        return rotamerCache[n];
    }

    /**
     * A brute-force global optimization over side-chain rotamers using a
     * recursive algorithm.
     */
    public static double rotamerOptimization(MolecularAssembly molecularAssembly, ArrayList<Residue> residues,
            double lowEnergy, ArrayList<Integer> optimum) {
        Residue current = residues.remove(0);
        AminoAcid3 name = AminoAcid3.valueOf(current.getName());
        Rotamer[] rotamers = getRotamers(name);
        double currentEnergy = Double.MAX_VALUE;
        if (residues.size() > 0) {
            /**
             * As long as there are more residues, continue the recursion for
             * each rotamer of the current residue.
             */
            if (rotamers == null) {
                /**
                 * Continue to the next residue.
                 */
                currentEnergy = rotamerOptimization(molecularAssembly, residues, lowEnergy, optimum);
                // Add the '-1' flag as a placeholder since this residue has no rotamers.
                if (currentEnergy < lowEnergy) {
                    optimum.add(0, -1);
                }
            } else {
                int minRot = -1;
                for (int i = 0; i < rotamers.length; i++) {
                    applyRotamer(name, current, rotamers[i]);
                    double rotEnergy = rotamerOptimization(molecularAssembly, residues, lowEnergy, optimum);
                    if (rotEnergy < currentEnergy) {
                        currentEnergy = rotEnergy;
                    }
                    if (rotEnergy < lowEnergy) {
                        minRot = i;
                        lowEnergy = rotEnergy;
                    }
                }
                if (minRot > -1) {
                    optimum.add(0, minRot);
                }
            }
        } else {
            /**
             * At the end of the recursion, compute the potential energy for
             * each rotamer of the final residue. If a lower potential energy is
             * discovered, the rotamers of each residue will be collected as the
             * recursion returns up the chain.
             */
            ForceFieldEnergy energy = molecularAssembly.getPotentialEnergy();
            if (rotamers == null) {
                /**
                 * Handle the case where the side-chain has no rotamers.
                 */
                currentEnergy = energy.energy(false, false);
                logger.info(String.format(" Energy: %16.8f", currentEnergy));
                if (currentEnergy < lowEnergy) {
                    optimum.clear();
                    optimum.add(-1);
                }
            } else {
                for (int i = 0; i < rotamers.length; i++) {
                    applyRotamer(name, current, rotamers[i]);
                    double rotEnergy = energy.energy(false, false);
                    logger.info(String.format(" Energy: %16.8f", rotEnergy));
                    if (rotEnergy < currentEnergy) {
                        currentEnergy = rotEnergy;
                    }
                    if (rotEnergy < lowEnergy) {
                        lowEnergy = rotEnergy;
                        optimum.clear();
                        optimum.add(i);
                    }
                }
            }
        }
        residues.add(0, current);
        return currentEnergy;
    }

    public static void applyRotamer(AminoAcid3 name, Residue residue, Rotamer rotamer) {
        switch (name) {
            case VAL: {
                Atom CA = (Atom) residue.getAtomNode("CA");
                Atom CB = (Atom) residue.getAtomNode("CB");
                Atom N = (Atom) residue.getAtomNode("N");
                Atom CG1 = (Atom) residue.getAtomNode("CG1");
                Atom CG2 = (Atom) residue.getAtomNode("CG2");
                Atom HB = (Atom) residue.getAtomNode("HB");
                Atom HG11 = (Atom) residue.getAtomNode("HG11");
                Atom HG12 = (Atom) residue.getAtomNode("HG12");
                Atom HG13 = (Atom) residue.getAtomNode("HG13");
                Atom HG21 = (Atom) residue.getAtomNode("HG21");
                Atom HG22 = (Atom) residue.getAtomNode("HG22");
                Atom HG23 = (Atom) residue.getAtomNode("HG23");
                Bond CG_CB = CB.getBond(CG1);
                Bond HB_CB = CB.getBond(HB);
                Bond HG_CG = HG11.getBond(CG1);
                double dCG_CB = CG_CB.bondType.distance;
                double dHB_CB = HB_CB.bondType.distance;
                double dHG_CG = HG_CG.bondType.distance;
                Angle CG_CB_CA = CG1.getAngle(CB, CA);
                Angle HB_CB_CA = HB.getAngle(CB, CA);
                Angle HG_CG_CB = HG11.getAngle(CG1, CB);
                double dCG_CB_CA = CG_CB_CA.angleType.angle[CG_CB_CA.nh];
                double dHB_CB_CA = HB_CB_CA.angleType.angle[HB_CB_CA.nh];
                double dHG_CG_CB = HG_CG_CB.angleType.angle[HG_CG_CB.nh];
                intxyz(CG1, CB, dCG_CB, CA, dCG_CB_CA, N, rotamer.chi1, 0);
                intxyz(CG2, CB, dCG_CB, CA, dCG_CB_CA, CG1, 109.5, -1);
                intxyz(HB, CB, dHB_CB, CA,  dHB_CB_CA, CG1, 109.4, 1);
                intxyz(HG11, CG1, dHG_CG, CB, dHG_CG_CB, CA, 180.0, 0);
                intxyz(HG12, CG1, dHG_CG, CB, dHG_CG_CB, HG11, 109.4, 1);
                intxyz(HG13, CG1, dHG_CG, CB, dHG_CG_CB, HG11, 109.4, -1);
                intxyz(HG21, CG2, dHG_CG, CB, dHG_CG_CB, CA, 180.0, 0);
                intxyz(HG22, CG2, dHG_CG, CB, dHG_CG_CB, HG21, 109.4, 1);
                intxyz(HG23, CG2, dHG_CG, CB, dHG_CG_CB, HG21, 109.4, -1);
                break;
            }
            case LEU: {
                Atom CA = (Atom) residue.getAtomNode("CA");
                Atom CB = (Atom) residue.getAtomNode("CB");
                Atom N = (Atom) residue.getAtomNode("N");
                Atom CG = (Atom) residue.getAtomNode("CG");
                Atom CD1 = (Atom) residue.getAtomNode("CD1");
                Atom CD2 = (Atom) residue.getAtomNode("CD2");
                Atom HB2 = (Atom) residue.getAtomNode("HB2");
                Atom HB3 = (Atom) residue.getAtomNode("HB3");
                Atom HG = (Atom) residue.getAtomNode("HG");
                Atom HD11 = (Atom) residue.getAtomNode("HD11");
                Atom HD12 = (Atom) residue.getAtomNode("HD12");
                Atom HD13 = (Atom) residue.getAtomNode("HD13");
                Atom HD21 = (Atom) residue.getAtomNode("HD21");
                Atom HD22 = (Atom) residue.getAtomNode("HD22");
                Atom HD23 = (Atom) residue.getAtomNode("HD23");
                Bond CG_CB = CG.getBond(CB);
                Bond CD_CG = CD1.getBond(CG);
                Bond HB_CB = HB2.getBond(CB);
                Bond HG_CG = HG.getBond(CG);
                Bond HD_CD = HD11.getBond(CD1);
                double dCG_CB = CG_CB.bondType.distance;
                double dCD_CG = CD_CG.bondType.distance;
                double dHB_CB = HB_CB.bondType.distance;
                double dHG_CG = HG_CG.bondType.distance;
                double dHD_CD = HD_CD.bondType.distance;
                Angle CG_CB_CA = CG.getAngle(CB, CA);
                Angle CD_CG_CB = CD1.getAngle(CG, CB);
                Angle HB_CB_CA = HB2.getAngle(CB, CA);
                Angle HG_CG_CB = HG.getAngle(CB, CA);
                Angle HD_CD_CG = HD11.getAngle(CD1, CG);
                double dCG_CB_CA = CG_CB_CA.angleType.angle[CG_CB_CA.nh];
                double dCD_CG_CB = CD_CG_CB.angleType.angle[CD_CG_CB.nh];
                double dHB_CB_CA = HB_CB_CA.angleType.angle[HB_CB_CA.nh];
                double dHG_CG_CB = HG_CG_CB.angleType.angle[HG_CG_CB.nh];
                double dHD_CD_CG = HD_CD_CG.angleType.angle[HD_CD_CG.nh];
                intxyz(CG, CB, dCG_CB, CA, dCG_CB_CA, N, rotamer.chi1, 0);
                intxyz(CD1, CG, dCD_CG, CB, dCD_CG_CB, CA, rotamer.chi2, 0);
                intxyz(CD2, CG, dCD_CG, CB, dCD_CG_CB, CD1, 109.5, -1);
                intxyz(HB2, CB, dHB_CB, CA, dHB_CB_CA, CG, 109.4, 1);
                intxyz(HB3, CB, dHB_CB, CA, dHB_CB_CA, CG, 109.4, -1);
                intxyz(HG, CG, dHG_CG, CB, dHG_CG_CB, CD1, 109.4, 1);
                intxyz(HD11, CD1, dHD_CD, CG, dHD_CD_CG, CB, 180.0, 0);
                intxyz(HD12, CD1, dHD_CD, CG, dHD_CD_CG, HD11, 109.4, 1);
                intxyz(HD13, CD1, dHD_CD, CG, dHD_CD_CG, HD11, 109.4, -1);
                intxyz(HD21, CD2, dHD_CD, CG, dHD_CD_CG, CB, 180.0, 0);
                intxyz(HD22, CD2, dHD_CD, CG, dHD_CD_CG, HD21, 109.4, 1);
                intxyz(HD23, CD2, dHD_CD, CG, dHD_CD_CG, HD21, 109.4, -1);
                break;
            }
            case ILE: {
                Atom CA = (Atom) residue.getAtomNode("CA");
                Atom CB = (Atom) residue.getAtomNode("CB");
                Atom N = (Atom) residue.getAtomNode("N");
                Atom CG1 = (Atom) residue.getAtomNode("CG1");
                Atom CG2 = (Atom) residue.getAtomNode("CG2");
                Atom CD1 = (Atom) residue.getAtomNode("CD1");
                Atom HB = (Atom) residue.getAtomNode("HB");
                Atom HG12 = (Atom) residue.getAtomNode("HG12");
                Atom HG13 = (Atom) residue.getAtomNode("HG13");
                Atom HG21 = (Atom) residue.getAtomNode("HG21");
                Atom HG22 = (Atom) residue.getAtomNode("HG22");
                Atom HG23 = (Atom) residue.getAtomNode("HG23");
                Atom HD11 = (Atom) residue.getAtomNode("HD11");
                Atom HD12 = (Atom) residue.getAtomNode("HD12");
                Atom HD13 = (Atom) residue.getAtomNode("HD13");
                Bond CG1_CB = CG1.getBond(CB);
                Bond CG2_CB = CG2.getBond(CB);
                Bond CD1_CG1 = CD1.getBond(CG1);
                Bond HB_CB = HB.getBond(CB);
                Bond HG1_CG = HG12.getBond(CG1);
                Bond HG2_CG = HG12.getBond(CG2);
                Bond HD_CD = HD12.getBond(CD1);
                double dCG1_CB = CG1_CB.bondType.distance;
                double dCG2_CB = CG2_CB.bondType.distance;
                double dCD1_CG1 = CD1_CG1.bondType.distance;
                double dHB_CB = HB_CB.bondType.distance;
                double dHG1_CG = HG1_CG.bondType.distance;
                double dHG2_CG = HG2_CG.bondType.distance;
                double dHD_CD = HD_CD.bondType.distance;
                Angle CG1_CB_CA = CG1.getAngle(CB, CA);
                Angle CG2_CB_CA = CG2.getAngle(CB, CA);
                Angle CD1_CG1_CB = CD1.getAngle(CG1, CB);
                Angle HB_CB_CA = HB.getAngle(CB, CA);
                Angle HG1_CG_CB = HG12.getAngle(CG1, CB);
                Angle HG2_CG_CB = HG21.getAngle(CG2, CB);
                Angle HD_CD1_CG1 = HD11.getAngle(CD1, CG1);
                double dCG1_CB_CA = CG1_CB_CA.angleType.angle[CG1_CB_CA.nh];
                double dCG2_CB_CA = CG2_CB_CA.angleType.angle[CG2_CB_CA.nh];
                double dCD1_CG1_CB = CD1_CG1_CB.angleType.angle[CD1_CG1_CB.nh];
                double dHB_CB_CA = HB_CB_CA.angleType.angle[HB_CB_CA.nh];
                double dHG1_CG_CB = HG1_CG_CB.angleType.angle[HG1_CG_CB.nh];
                double dHG2_CG_CB = HG2_CG_CB.angleType.angle[HG2_CG_CB.nh];
                double dHD_CD1_CG1 = HD_CD1_CG1.angleType.angle[HD_CD1_CG1.nh];
                intxyz(CG1, CB, dCG1_CB, CA, dCG1_CB_CA, N, rotamer.chi1, 0);
                intxyz(CG2, CB, dCG2_CB, CA, dCG2_CB_CA, CG1, 109.5, -1);
                intxyz(CD1, CG1, dCD1_CG1, CB, dCD1_CG1_CB, CA, rotamer.chi2, 0);
                intxyz(HB, CB, dHB_CB, CA, dHB_CB_CA, CG1, 109.4, 1);
                intxyz(HG12, CG1, dHG1_CG, CB, dHG1_CG_CB, CD1, 109.4, 1);
                intxyz(HG13, CG1, dHG1_CG, CB, dHG1_CG_CB, CD1, 109.4, -1);
                intxyz(HG21, CG2, dHG2_CG, CB, dHG2_CG_CB, CG1, 180.0, 0);
                intxyz(HG22, CG2, dHG2_CG, CB, dHG2_CG_CB, HG21, 109.0, 1);
                intxyz(HG23, CG2, dHG2_CG, CB, dHG2_CG_CB, HG21, 109.0, -1);
                intxyz(HD11, CD1, dHD_CD, CG1, dHD_CD1_CG1, CB, 180.0, 0);
                intxyz(HD12, CD1, dHD_CD, CG1, dHD_CD1_CG1, HD11, 109.0, 1);
                intxyz(HD13, CD1, dHD_CD, CG1, dHD_CD1_CG1, HD11, 109.0, -1);
                break;
            }
            case SER: {
                Atom CA = (Atom) residue.getAtomNode("CA");
                Atom CB = (Atom) residue.getAtomNode("CB");
                Atom N = (Atom) residue.getAtomNode("N");
                Atom OG = (Atom) residue.getAtomNode("OG");
                Atom HB2 = (Atom) residue.getAtomNode("HB2");
                Atom HB3 = (Atom) residue.getAtomNode("HB3");
                Atom HG = (Atom) residue.getAtomNode("HG");
                Bond OG_CB = OG.getBond(CB);
                Bond HB_CB = HB2.getBond(CB);
                Bond HG_OG = HG.getBond(OG);
                double dOG_CB = OG_CB.bondType.distance;
                double dHB_CB = HB_CB.bondType.distance;
                double dHG_OG = HG_OG.bondType.distance;
                Angle OG_CB_CA = OG.getAngle(CB, CA);
                Angle HB_CB_CA = HB2.getAngle(CB, CA);
                Angle HG_OG_CB = HG.getAngle(OG, CB);
                double dOG_CB_CA = OG_CB_CA.angleType.angle[OG_CB_CA.nh];
                double dHB_CB_CA = HB_CB_CA.angleType.angle[HB_CB_CA.nh];
                double dHG_OG_CB = HG_OG_CB.angleType.angle[HG_OG_CB.nh];
                intxyz(OG, CB, dOG_CB, CA, dOG_CB_CA, N, rotamer.chi1, 0);
                intxyz(HB2, CB, dHB_CB, CA, dHB_CB_CA, OG, 106.7, 1);
                intxyz(HB3, CB, dHB_CB, CA, dHB_CB_CA, OG, 106.7, -1);
                intxyz(HG, OG, dHG_OG, CB, dHG_OG_CB, CA, 180.0, 0);
                if (rotamer.length == 2) {
                    intxyz(HG, OG, dHG_OG, CB, dHG_OG_CB, CA, rotamer.chi2, 0);
                } else {
                    intxyz(HG, OG, dHG_OG, CB, dHG_OG_CB, CA, 180.0, 0);
                }
                break;
            }
            case THR: {
                Atom CA = (Atom) residue.getAtomNode("CA");
                Atom CB = (Atom) residue.getAtomNode("CB");
                Atom N = (Atom) residue.getAtomNode("N");
                Atom OG1 = (Atom) residue.getAtomNode("OG1");
                Atom CG2 = (Atom) residue.getAtomNode("CG2");
                Atom HB = (Atom) residue.getAtomNode("HB");
                Atom HG1 = (Atom) residue.getAtomNode("HG1");
                Atom HG21 = (Atom) residue.getAtomNode("HG21");
                Atom HG22 = (Atom) residue.getAtomNode("HG22");
                Atom HG23 = (Atom) residue.getAtomNode("HG23");
                Bond OG1_CB = OG1.getBond(CB);
                Bond CG2_CB = CG2.getBond(CB);
                Bond HB_CB = HB.getBond(CB);
                Bond HG1_OG1 = HG1.getBond(OG1);
                Bond HG2_CG2 = HG21.getBond(CG2);
                double dOG1_CB = OG1_CB.bondType.distance;
                double dCG2_CB = CG2_CB.bondType.distance;
                double dHB_CB = HB_CB.bondType.distance;
                double dHG1_OG1 = HG1_OG1.bondType.distance;
                double dHG2_CG2 = HG2_CG2.bondType.distance;
                Angle OG1_CB_CA = OG1.getAngle(CB, CA);
                Angle CG2_CB_CA = CG2.getAngle(CB, CA);
                Angle HB_CB_CA = HB.getAngle(CB, CA);
                Angle HG1_OG1_CB = HG1.getAngle(OG1, CB);
                Angle HG2_CG2_CB = HG21.getAngle(CG2, CB);
                double dOG1_CB_CA = OG1_CB_CA.angleType.angle[OG1_CB_CA.nh];
                double dCG2_CB_CA = CG2_CB_CA.angleType.angle[CG2_CB_CA.nh];
                double dHB_CB_CA = HB_CB_CA.angleType.angle[HB_CB_CA.nh];
                double dHG1_OG1_CB = HG1_OG1_CB.angleType.angle[HG1_OG1_CB.nh];
                double dHG2_CG2_CB = HG2_CG2_CB.angleType.angle[HG2_CG2_CB.nh];
                intxyz(OG1, CB, dOG1_CB, CA, dOG1_CB_CA, N, rotamer.chi1, 0);
                intxyz(CG2, CB, dCG2_CB, CA, dCG2_CB_CA, OG1, 107.7, 1);
                intxyz(HB, CB, dHB_CB, CA, dHB_CB_CA, OG1, 106.7, -1);
                intxyz(HG1, OG1, dHG1_OG1, CB, dHG1_OG1_CB, CA, 180.0, 0);
                if (rotamer.length == 2) {
                    intxyz(HG1, OG1, dHG1_OG1, CB, dHG1_OG1_CB, CA, rotamer.chi2, 0);
                } else {
                    intxyz(HG1, OG1, dHG1_OG1, CB, dHG1_OG1_CB, CA, 180, 0);
                }
                intxyz(HG21, CG2, dHG2_CG2, CB, dHG2_CG2_CB, CA, 180.0, 0);
                intxyz(HG22, CG2, dHG2_CG2, CB, dHG2_CG2_CB, HG21, 109.0, 1);
                intxyz(HG23, CG2, dHG2_CG2, CB, dHG2_CG2_CB, HG21, 109.0, -1);
                break;
            }
            case CYS:
            case CYX: {
                Atom CA = (Atom) residue.getAtomNode("CA");
                Atom CB = (Atom) residue.getAtomNode("CB");
                Atom N = (Atom) residue.getAtomNode("N");
                Atom SG = (Atom) residue.getAtomNode("SG");
                Atom HB2 = (Atom) residue.getAtomNode("HB2");
                Atom HB3 = (Atom) residue.getAtomNode("HB3");
                Atom HG = (Atom) residue.getAtomNode("HG");
                Bond SG_CB = SG.getBond(CB);
                Bond HB_CB = HB2.getBond(CB);
                Bond HG_SG = HG.getBond(SG);
                double dSG_CB = SG_CB.bondType.distance;
                double dHB_CB = HB_CB.bondType.distance;
                double dHG_SG = HG_SG.bondType.distance;
                Angle SG_CB_CA = SG.getAngle(CB, CA);
                Angle HB_CB_CA = HB2.getAngle(CB, CA);
                Angle HG_SG_CB = HG.getAngle(SG, CB);
                double dSG_CB_CA = SG_CB_CA.angleType.angle[SG_CB_CA.nh];
                double dHB_CB_CA = HB_CB_CA.angleType.angle[HB_CB_CA.nh];
                double dHG_SG_CB = HG_SG_CB.angleType.angle[HG_SG_CB.nh];
                intxyz(SG, CB, dSG_CB, CA, dSG_CB_CA, N, rotamer.chi1, 0);
                intxyz(HB2, CB, dHB_CB, CA, dHB_CB_CA, SG, 112.0, 1);
                intxyz(HB3, CB, dHB_CB, CA, dHB_CB_CA, SG, 112.0, -1);
                intxyz(HG, SG, dHG_SG, CB, dHG_SG_CB, CA, 180.0, 0);
                break;
            }
            case CYD: {
                Atom CA = (Atom) residue.getAtomNode("CA");
                Atom CB = (Atom) residue.getAtomNode("CB");
                Atom N = (Atom) residue.getAtomNode("N");
                Atom SG = (Atom) residue.getAtomNode("SG");
                Atom HB2 = (Atom) residue.getAtomNode("HB2");
                Atom HB3 = (Atom) residue.getAtomNode("HB3");
                Bond SG_CB = SG.getBond(CB);
                Bond HB_CB = HB2.getBond(CB);
                double dSG_CB = SG_CB.bondType.distance;
                double dHB_CB = HB_CB.bondType.distance;
                Angle SG_CB_CA = SG.getAngle(CB, CA);
                Angle HB_CB_CA = HB2.getAngle(CB, CA);
                double dSG_CB_CA = SG_CB_CA.angleType.angle[SG_CB_CA.nh];
                double dHB_CB_CA = HB_CB_CA.angleType.angle[HB_CB_CA.nh];
                intxyz(SG, CB, dSG_CB, CA, dSG_CB_CA, N, rotamer.chi1, 0);
                intxyz(HB2, CB, dHB_CB, CA, dHB_CB_CA, SG, 112.0, 1);
                intxyz(HB3, CB, dHB_CB, CA, dHB_CB_CA, SG, 112.0, -1);
                break;
            }
            case PHE: {
                Atom CA = (Atom) residue.getAtomNode("CA");
                Atom CB = (Atom) residue.getAtomNode("CB");
                Atom N = (Atom) residue.getAtomNode("N");
                Atom CG = (Atom) residue.getAtomNode("CG");
                Atom CD1 = (Atom) residue.getAtomNode("CD1");
                Atom CD2 = (Atom) residue.getAtomNode("CD2");
                Atom CE1 = (Atom) residue.getAtomNode("CE1");
                Atom CE2 = (Atom) residue.getAtomNode("CE2");
                Atom CZ = (Atom) residue.getAtomNode("CZ");
                Atom HB2 = (Atom) residue.getAtomNode("HB2");
                Atom HB3 = (Atom) residue.getAtomNode("HB3");
                Atom HD1 = (Atom) residue.getAtomNode("HD1");
                Atom HD2 = (Atom) residue.getAtomNode("HD2");
                Atom HE1 = (Atom) residue.getAtomNode("HE1");
                Atom HE2 = (Atom) residue.getAtomNode("HE2");
                Atom HZ = (Atom) residue.getAtomNode("HZ");
                Bond CG_CB = CG.getBond(CB);
                Bond CD_CG = CD1.getBond(CG);
                Bond CE_CD = CE1.getBond (CD1);
                Bond CZ_CE1 = CZ.getBond(CE1);
                Bond HB_CB = HB2.getBond(CB);
                Bond HD_CD = HD1.getBond(CD1);
                Bond HE_CE = HE1.getBond(CE1);
                Bond HZ_CZ = HZ.getBond(CZ);
                double dCG_CB = CG_CB.bondType.distance;
                double dCD_CG = CD_CG.bondType.distance;
                double dCE_CD = CE_CD.bondType.distance;
                double dCZ_CE1 = CZ_CE1.bondType.distance;
                double dHB_CB = HB_CB.bondType.distance;
                double dHD_CD = HD_CD.bondType.distance;
                double dHE_CE = HE_CE.bondType.distance;
                double dHZ_CZ = HZ_CZ.bondType.distance;
                Angle CG_CB_CA = CG.getAngle(CB, CA);
                Angle CD_CG_CB = CD1.getAngle(CG, CB);
                Angle CE_CD_CG = CE1.getAngle(CG, CB);
                Angle CZ_CE1_CD1 = CZ.getAngle(CE1, CD1);
                Angle HB_CB_CA = HB2.getAngle(CB, CA);
                Angle HD_CD1_CG = HD1.getAngle(CD1, CG);
                Angle HE_CE_CD = HE1.getAngle(CE1, CD1);
                Angle HZ_CZ_CE1 = HZ.getAngle(CZ, CE1);
                double dCG_CB_CA = CG_CB_CA.angleType.angle[CG_CB_CA.nh];
                double dCD_CG_CB = CD_CG_CB.angleType.angle[CD_CG_CB.nh];
                double dCE_CD_CG = CE_CD_CG.angleType.angle[CE_CD_CG.nh];
                double dCZ_CE1_CD1 = CZ_CE1_CD1.angleType.angle[CZ_CE1_CD1.nh];
                double dHB_CB_CA = HB_CB_CA.angleType.angle[HB_CB_CA.nh];
                double dHD_CD1_CG = HD_CD1_CG.angleType.angle[HD_CD1_CG.nh];
                double dHE_CE_CD = HE_CE_CD.angleType.angle[HE_CE_CD.nh];
                double dHZ_CZ_CE1 = HZ_CZ_CE1.angleType.angle[HZ_CZ_CE1.nh];
                intxyz(CG, CB, dCG_CB, CA, dCG_CB_CA, N, rotamer.chi1, 0);
                intxyz(CD1, CG, dCD_CG, CB, dCD_CG_CB, CA, rotamer.chi2, 0);
                intxyz(CD2, CG, dCD_CG, CB, dCD_CG_CB, CD1, 120.0, 1);
                intxyz(CE1, CD1, dCE_CD, CG, dCE_CD_CG, CB, 180, 0);
                intxyz(CE2, CD2, dCE_CD, CG, dCE_CD_CG, CB, 180, 0);
                intxyz(CZ, CE1, dCZ_CE1, CD1, dCZ_CE1_CD1, CG, 0.0, 0);
                intxyz(HB2, CB, dHB_CB, CA, dHB_CB_CA, CG, 109.4, 1);
                intxyz(HB3, CB, dHB_CB, CA, dHB_CB_CA, CG, 109.4, -1);
                intxyz(HD1, CD1, dHD_CD, CG, dHD_CD1_CG, CE1, 120.0, 1);
                intxyz(HD2, CD2, dHD_CD, CG, dHD_CD1_CG, CE2, 120.0, 1);
                intxyz(HE1, CE1, dHE_CE, CD1, dHE_CE_CD, CZ, 120.0, 1);
                intxyz(HE2, CE2, dHE_CE, CD2, dHE_CE_CD, CZ, 120.0, 1);
                intxyz(HZ, CZ, dHZ_CZ, CE1, dHZ_CZ_CE1, CE2, 120.0, 1);
                break;
            }
            case PRO: {
                Atom CA = (Atom) residue.getAtomNode("CA");
                Atom CB = (Atom) residue.getAtomNode("CB");
                Atom N = (Atom) residue.getAtomNode("N");
                Atom CG = (Atom) residue.getAtomNode("CG");
                Atom CD = (Atom) residue.getAtomNode("CD");
                Atom HB2 = (Atom) residue.getAtomNode("HB2");
                Atom HB3 = (Atom) residue.getAtomNode("HB3");
                Atom HG2 = (Atom) residue.getAtomNode("HG2");
                Atom HG3 = (Atom) residue.getAtomNode("HG3");
                Atom HD2 = (Atom) residue.getAtomNode("HD2");
                Atom HD3 = (Atom) residue.getAtomNode("HD3");
                Bond CG_CB = CG.getBond(CB);
                Bond CD_CG = CD.getBond(CG);
                Bond HB_CB = HB2.getBond(CB);
                Bond HG_CG = HG2.getBond(CG);
                Bond HD_CD = HD2.getBond(CD);
                double dCG_CB = CG_CB.bondType.distance;
                double dCD_CG = CD_CG.bondType.distance;
                double dHB_CB = HB_CB.bondType.distance;
                double dHG_CG = HG_CG.bondType.distance;
                double dHD_CD = HD_CD.bondType.distance;
                Angle CG_CB_CA = CG.getAngle(CB, CA);
                Angle CD_CG_CB = CD.getAngle(CG, CB);
                Angle HB_CB_CA = HB2.getAngle(CB, CA);
                Angle HG_CG_CB = HG2.getAngle(CG, CB);
                Angle HD_CD_CG = HD2.getAngle(CD, CG);
                double dCG_CB_CA = CG_CB_CA.angleType.angle[CG_CB_CA.nh];
                double dCD_CG_CB = CD_CG_CB.angleType.angle[CD_CG_CB.nh];
                double dHB_CB_CA = HB_CB_CA.angleType.angle[HB_CB_CA.nh];
                double dHG_CG_CB = HG_CG_CB.angleType.angle[HG_CG_CB.nh];
                double dHD_CD_CG = HD_CD_CG.angleType.angle[HD_CD_CG.nh];
                intxyz(CG, CB, dCG_CB, CA, dCG_CB_CA, N, rotamer.chi1, 0);
                intxyz(CD, CG, dCD_CG, CB, dCD_CG_CB, CA, rotamer.chi2, 0);
                intxyz(HB2, CB, dHB_CB, CA, dHB_CB_CA, CG, 109.4, 1);
                intxyz(HB3, CB, dHB_CB, CA, dHB_CB_CA, CG, 109.4, -1);
                intxyz(HG2, CG, dHG_CG, CB, dHG_CG_CB, CD, 109.4, 1);
                intxyz(HG3, CG, dHG_CG, CB, dHG_CG_CB, CD, 109.4, -1);
                intxyz(HD2, CD, dHD_CD, CG, dHD_CD_CG, N, 109.4, 1);
                intxyz(HD3, CD, dHD_CD, CG, dHD_CD_CG, N, 109.4, -1);
                break;
            }
            case TYR: {
                Atom CA = (Atom) residue.getAtomNode("CA");
                Atom CB = (Atom) residue.getAtomNode("CB");
                Atom N = (Atom) residue.getAtomNode("N");
                Atom CG = (Atom) residue.getAtomNode("CG");
                Atom CD1 = (Atom) residue.getAtomNode("CD1");
                Atom CD2 = (Atom) residue.getAtomNode("CD2");
                Atom CE1 = (Atom) residue.getAtomNode("CE1");
                Atom CE2 = (Atom) residue.getAtomNode("CE2");
                Atom CZ = (Atom) residue.getAtomNode("CZ");
                Atom OH = (Atom) residue.getAtomNode("OH");
                Atom HB2 = (Atom) residue.getAtomNode("HB2");
                Atom HB3 = (Atom) residue.getAtomNode("HB3");
                Atom HD1 = (Atom) residue.getAtomNode("HD1");
                Atom HD2 = (Atom) residue.getAtomNode("HD2");
                Atom HE1 = (Atom) residue.getAtomNode("HE1");
                Atom HE2 = (Atom) residue.getAtomNode("HE2");
                Atom HH = (Atom) residue.getAtomNode("HH");
                Bond CG_CB = CG.getBond(CB);
                Bond CD_CG = CD1.getBond(CG);
                Bond CE_CD = CE1.getBond(CD1);
                Bond CZ_CE1 = CZ.getBond(CE1);
                Bond OH_CZ = OH.getBond(CZ);
                Bond HB_CB = HB2.getBond(CB);
                Bond HD_CD = HD1.getBond(CD1);
                Bond HE_CE = HE1.getBond(CE1);
                Bond HH_OH = HH.getBond(OH);
                double dCG_CB = CG_CB.bondType.distance;
                double dCD_CG = CD_CG.bondType.distance;
                double dCE_CD = CE_CD.bondType.distance;
                double dCZ_CE1 = CZ_CE1.bondType.distance;
                double dOH_CZ = OH_CZ.bondType.distance;
                double dHB_CB = HB_CB.bondType.distance;
                double dHD_CD = HD_CD.bondType.distance;
                double dHE_CE = HE_CE.bondType.distance;
                double dHH_OH = HH_OH.bondType.distance;
                Angle CG_CB_CA = CG.getAngle(CB, CA);
                Angle CD_CG_CB = CD1.getAngle(CG, CB);
                Angle CE_CD_CG = CE1.getAngle(CD1, CG);
                Angle CZ_CE1_CD1 = CZ.getAngle(CE1, CD1);
                Angle OH_CZ_CE2 = OH.getAngle(CZ, CE2);
                Angle HB_CB_CA = HB2.getAngle(CB, CA);
                Angle HD_CD_CG = HD1.getAngle(CD1, CG);
                Angle HE_CE_CD = HE1.getAngle(CE1, CD1);
                Angle HH_OH_CZ = HH.getAngle(OH, CZ);
                double dCG_CB_CA = CG_CB_CA.angleType.angle[CG_CB_CA.nh];
                double dCD_CG_CB = CD_CG_CB.angleType.angle[CD_CG_CB.nh];
                double dCE_CD_CG = CE_CD_CG.angleType.angle[CE_CD_CG.nh];
                double dCZ_CE1_CD1 = CZ_CE1_CD1.angleType.angle[CZ_CE1_CD1.nh];
                double dOH_CZ_CE2 = OH_CZ_CE2.angleType.angle[OH_CZ_CE2.nh];
                double dHB_CB_CA = HB_CB_CA.angleType.angle[HB_CB_CA.nh];
                double dHD_CD_CG = HD_CD_CG.angleType.angle[HD_CD_CG.nh];
                double dHE_CE_CD = HE_CE_CD.angleType.angle[HE_CE_CD.nh];
                double dHH_OH_CZ = HH_OH_CZ.angleType.angle[HH_OH_CZ.nh];
                intxyz(CG, CB, dCG_CB, CA, dCG_CB_CA, N, rotamer.chi1, 0);
                intxyz(CD1, CG, dCD_CG, CB, dCD_CG_CB, CA, rotamer.chi2, 0);
                intxyz(CD2, CG, dCD_CG, CB, dCD_CG_CB, CD1, 120.0, 1);
                intxyz(CE1, CD1, dCE_CD, CG, dCE_CD_CG, CB, 180, 0);
                intxyz(CE2, CD2, dCE_CD, CG, dCE_CD_CG, CB, 180, 0);
                intxyz(CZ, CE1, dCZ_CE1, CD1, dCZ_CE1_CD1, CG, 0.0, 0);
                intxyz(OH, CZ, dOH_CZ, CE2, dOH_CZ_CE2, CE1, 120.0, 1);
                intxyz(HB2, CB, dHB_CB, CA, dHB_CB_CA, CG, 109.4, 1);
                intxyz(HB3, CB, dHB_CB, CA, dHB_CB_CA, CG, 109.4, -1);
                intxyz(HD1, CD1, dHD_CD, CG, dHD_CD_CG, CE1, 120.0, 1);
                intxyz(HD2, CD2, dHD_CD, CG, dHD_CD_CG, CE2, 120.0, 1);
                intxyz(HE1, CE1, dHE_CE, CD1, dHE_CE_CD, CZ, 120.0, 1);
                intxyz(HE2, CE2, dHE_CE, CD2, dHE_CE_CD, CZ, 120.0, 1);
                if (rotamer.length == 3) {
                    intxyz(HH, OH, dHH_OH, CZ, dHH_OH_CZ, CE2, rotamer.chi3, 0);
                } else {
                    intxyz(HH, OH, dHH_OH, CZ, dHH_OH_CZ, CE2, 0.0, 0);
                }
                break;
            }
            case TYD: {
                Atom CA = (Atom) residue.getAtomNode("CA");
                Atom CB = (Atom) residue.getAtomNode("CB");
                Atom N = (Atom) residue.getAtomNode("N");
                Atom CG = (Atom) residue.getAtomNode("CG");
                Atom CD1 = (Atom) residue.getAtomNode("CD1");
                Atom CD2 = (Atom) residue.getAtomNode("CD2");
                Atom CE1 = (Atom) residue.getAtomNode("CE1");
                Atom CE2 = (Atom) residue.getAtomNode("CE2");
                Atom CZ = (Atom) residue.getAtomNode("CZ");
                Atom OH = (Atom) residue.getAtomNode("OH");
                Atom HB2 = (Atom) residue.getAtomNode("HB2");
                Atom HB3 = (Atom) residue.getAtomNode("HB3");
                Atom HD1 = (Atom) residue.getAtomNode("HD1");
                Atom HD2 = (Atom) residue.getAtomNode("HD2");
                Atom HE1 = (Atom) residue.getAtomNode("HE1");
                Atom HE2 = (Atom) residue.getAtomNode("HE2");
                Bond CG_CB = CG.getBond(CB);
                Bond CD_CG = CD1.getBond(CG);
                Bond CE_CD = CE1.getBond(CD1);
                Bond CZ_CE1 = CZ.getBond(CE1);
                Bond OH_CZ = OH.getBond(CZ);
                Bond HB_CB = HB2.getBond(CB);
                Bond HD_CD = HD1.getBond(CD1);
                Bond HE_CE = HE1.getBond(CE1);
                double dCG_CB = CG_CB.bondType.distance;
                double dCD_CG = CD_CG.bondType.distance;
                double dCE_CD = CE_CD.bondType.distance;
                double dCZ_CE1 = CZ_CE1.bondType.distance;
                double dOH_CZ = OH_CZ.bondType.distance;
                double dHB_CB = HB_CB.bondType.distance;
                double dHD_CD = HD_CD.bondType.distance;
                double dHE_CE = HE_CE.bondType.distance;
                Angle CG_CB_CA = CG.getAngle(CB, CA);
                Angle CD_CG_CB = CD1.getAngle(CG, CB);
                Angle CE_CD_CG = CE1.getAngle(CD1, CG);
                Angle CZ_CE1_CD1 = CZ.getAngle(CE1, CD1);
                Angle OH_CZ_CE2 = OH.getAngle(CZ, CE2);
                Angle HB_CB_CA = HB2.getAngle(CB, CA);
                Angle HD_CD_CG = HD1.getAngle(CD1, CG);
                Angle HE_CE_CD = HE1.getAngle(CE1, CD1);
                double dCG_CB_CA = CG_CB_CA.angleType.angle[CG_CB_CA.nh];
                double dCD_CG_CB = CD_CG_CB.angleType.angle[CD_CG_CB.nh];
                double dCE_CD_CG = CE_CD_CG.angleType.angle[CE_CD_CG.nh];
                double dCZ_CE1_CD1 = CZ_CE1_CD1.angleType.angle[CZ_CE1_CD1.nh];
                double dOH_CZ_CE2 = OH_CZ_CE2.angleType.angle[OH_CZ_CE2.nh];
                double dHB_CB_CA = HB_CB_CA.angleType.angle[HB_CB_CA.nh];
                double dHD_CD_CG = HD_CD_CG.angleType.angle[HD_CD_CG.nh];
                double dHE_CE_CD = HE_CE_CD.angleType.angle[HE_CE_CD.nh];
                intxyz(CG, CB, dCG_CB, CA, dCG_CB_CA, N, rotamer.chi1, 0);
                intxyz(CD1, CG, dCD_CG, CB, dCD_CG_CB, CA, rotamer.chi2, 0);
                intxyz(CD2, CG, dCD_CG, CB, dCD_CG_CB, CD1, 120.0, 1);
                intxyz(CE1, CD1, dCE_CD, CG, dCE_CD_CG, CB, 180, 0);
                intxyz(CE2, CD2, dCE_CD, CG, dCE_CD_CG, CB, 180, 0);
                intxyz(CZ, CE1, dCZ_CE1, CD1, dCZ_CE1_CD1, CG, 0.0, 0);
                intxyz(OH, CZ, dOH_CZ, CE2, dOH_CZ_CE2, CE1, 120.0, 1);
                intxyz(HB2, CB, dHB_CB, CA, dHB_CB_CA, CG, 109.4, 1);
                intxyz(HB3, CB, dHB_CB, CA, dHB_CB_CA, CG, 109.4, -1);
                intxyz(HD1, CD1, dHD_CD, CG, dHD_CD_CG, CE1, 120.0, 1);
                intxyz(HD2, CD2, dHD_CD, CG, dHD_CD_CG, CE2, 120.0, 1);
                intxyz(HE1, CE1, dHE_CE, CD1, dHE_CE_CD, CZ, 120.0, 1);
                intxyz(HE2, CE2, dHE_CE, CD2, dHE_CE_CD, CZ, 120.0, 1);
                break;
            }
            case TRP: {
                Atom CA = (Atom) residue.getAtomNode("CA");
                Atom CB = (Atom) residue.getAtomNode("CB");
                Atom N = (Atom) residue.getAtomNode("N");
                Atom CG = (Atom) residue.getAtomNode("CG");
                Atom CD1 = (Atom) residue.getAtomNode("CD1");
                Atom CD2 = (Atom) residue.getAtomNode("CD2");
                Atom NE1 = (Atom) residue.getAtomNode("NE1");
                Atom CE2 = (Atom) residue.getAtomNode("CE2");
                Atom CE3 = (Atom) residue.getAtomNode("CE3");
                Atom CZ2 = (Atom) residue.getAtomNode("CZ2");
                Atom CZ3 = (Atom) residue.getAtomNode("CZ3");
                Atom CH2 = (Atom) residue.getAtomNode("CH2");
                Atom HB2 = (Atom) residue.getAtomNode("HB2");
                Atom HB3 = (Atom) residue.getAtomNode("HB3");
                Atom HD1 = (Atom) residue.getAtomNode("HD1");
                Atom HE1 = (Atom) residue.getAtomNode("HE1");
                Atom HE3 = (Atom) residue.getAtomNode("HE3");
                Atom HZ2 = (Atom) residue.getAtomNode("HZ2");
                Atom HZ3 = (Atom) residue.getAtomNode("HZ3");
                Atom HH2 = (Atom) residue.getAtomNode("HH2");
                Bond CG_CB = CG.getBond(CB);
                Bond CD1_CG = CD1.getBond(CG);
                Bond CD2_CG = CD2.getBond(CG);
                Bond NE1_CD1 = NE1.getBond(CD1);
                Bond CE2_NE1 = CE2.getBond(NE1);
                Bond CE3_CD2 = CE3.getBond(CD2);
                Bond CZ2_CE2 = CZ2.getBond(CE2);
                Bond CZ3_CE3 = CZ3.getBond(CE3);
                Bond CH2_CZ2 = CH2.getBond(CZ2);
                Bond HB_CB = HB2.getBond(CB);
                Bond HD1_CD1 = HD1.getBond(CD1);
                Bond HE1_NE1 = HE1.getBond(NE1);
                Bond HE3_CE3 = HE3.getBond(CE3);
                Bond HZ2_CZ2 = HZ2.getBond(CZ2);
                Bond HZ3_CZ3 = HZ3.getBond(CZ3);
                Bond HH2_CH2 = HH2.getBond(CH2);
                double dCG_CB = CG_CB.bondType.distance;
                double dCD1_CG = CD1_CG.bondType.distance;
                double dCD2_CG = CD2_CG.bondType.distance;
                double dNE1_CD1 = NE1_CD1.bondType.distance;
                double dCE2_NE1 = CE2_NE1.bondType.distance;
                double dCE3_CD2 = CE3_CD2.bondType.distance;
                double dCZ2_CE2 = CZ2_CE2.bondType.distance;
                double dCZ3_CE3 = CZ3_CE3.bondType.distance;
                double dCH2_CZ2 = CH2_CZ2.bondType.distance;
                double dHB_CB = HB_CB.bondType.distance;
                double dHD1_CD1 = HD1_CD1.bondType.distance;
                double dHE1_NE1 = HE1_NE1.bondType.distance;
                double dHE3_CE3 = HE3_CE3.bondType.distance;
                double dHZ2_CZ2 = HZ2_CZ2.bondType.distance;
                double dHZ3_CZ3 = HZ3_CZ3.bondType.distance;
                double dHH2_CH2 = HH2_CH2.bondType.distance;
                Angle CG_CB_CA = CG.getAngle(CB, CA);
                Angle CD1_CG_CB = CD1.getAngle(CG, CB);
                Angle CD2_CG_CB = CD2.getAngle(CG, CB);
                Angle NE1_CD1_CG = NE1.getAngle(CD1, CG);
                Angle CE2_NE1_CD1 = CE2.getAngle(NE1, CD1);
                Angle CE3_CD2_CE2 = CE3.getAngle(CD2, CE2);
                Angle CZ2_CE2_CD2 = CZ2.getAngle(CE2, CD2);
                Angle CZ3_CE3_CD2 = CZ3.getAngle(CE3, CD2);
                Angle CH2_CZ2_CE2 = CH2.getAngle(CZ2, CE2);
                Angle HB_CB_CA = HB2.getAngle(CB, CA);
                Angle HD1_CD1_CG = HD1.getAngle(CD1, CG);
                Angle HE1_NE1_CD1 = HE1.getAngle(NE1, CD1);
                Angle HE3_CE3_CD1 = HE3.getAngle(CE3, CD1);
                Angle HZ2_CZ2_CE2 = HZ2.getAngle(CZ2, CE2);
                Angle HZ3_CZ3_CE3 = HZ3.getAngle(CZ3, CH2);
                Angle HH2_CH2_CZ2 = HH2.getAngle(CH2, CZ3);
                double dCG_CB_CA = CG_CB_CA.angleType.angle[CG_CB_CA.nh];
                double dCD1_CG_CB = CD1_CG_CB.angleType.angle[CD1_CG_CB.nh];
                double dCD2_CG_CB = CD2_CG_CB.angleType.angle[CD2_CG_CB.nh];
                double dNE1_CD1_CG = NE1_CD1_CG.angleType.angle[NE1_CD1_CG.nh];
                double dCE2_NE1_CD1 = CE2_NE1_CD1.angleType.angle[CE2_NE1_CD1.nh];
                double dCE3_CD2_CE2 = CE3_CD2_CE2.angleType.angle[CE3_CD2_CE2.nh];
                double dCZ2_CE2_CD2 = CZ2_CE2_CD2.angleType.angle[CZ2_CE2_CD2.nh];
                double dCZ3_CE3_CD2 = CZ3_CE3_CD2.angleType.angle[CZ3_CE3_CD2.nh];
                double dCH2_CZ2_CE2 = CH2_CZ2_CE2.angleType.angle[CH2_CZ2_CE2.nh];
                double dHB_CB_CA = HB_CB_CA.angleType.angle[HB_CB_CA.nh];
                double dHD1_CD1_CG = HD1_CD1_CG.angleType.angle[HD1_CD1_CG.nh];
                double dHE1_NE1_CD1 = HE1_NE1_CD1.angleType.angle[HE1_NE1_CD1.nh];
                double dHE3_CE3_CD1 = HE3_CE3_CD1.angleType.angle[HE3_CE3_CD1.nh];
                double dHZ2_CZ2_CE2 = HZ2_CZ2_CE2.angleType.angle[HZ2_CZ2_CE2.nh];
                double dHZ3_CZ3_CE3 = HZ3_CZ3_CE3.angleType.angle[HZ3_CZ3_CE3.nh];
                double dHH2_CH2_CZ2 = HH2_CH2_CZ2.angleType.angle[HH2_CH2_CZ2.nh];
                intxyz(CG, CB, dCG_CB, CA, dCG_CB_CA, N, rotamer.chi1, 0);
                intxyz(CD1, CG, dCD1_CG, CB, dCD1_CG_CB, CA, rotamer.chi2, 0);
                intxyz(CD2, CG, dCD2_CG, CB, dCD2_CG_CB, CD1, 108.0, 1);
                intxyz(NE1, CD1, dNE1_CD1, CG, dNE1_CD1_CG, CD2, 0.0, 0);
                intxyz(CE2, NE1, dCE2_NE1, CD1, dCE2_NE1_CD1, CG, 0.0, 0);
                intxyz(CE3, CD2, dCE3_CD2, CE2, dCE3_CD2_CE2, NE1, 180.0, 0);
                intxyz(CZ2, CE2, dCZ2_CE2, CD2, dCZ2_CE2_CD2, CE3, 0.0, 0);
                intxyz(CZ3, CE3, dCZ3_CE3, CD2, dCZ3_CE3_CD2, CE2, 0.0, 0);
                intxyz(CH2, CZ2, dCH2_CZ2, CE2, dCH2_CZ2_CE2, CD2, 0.0, 0);
                intxyz(HB2, CB, dHB_CB, CA, dHB_CB_CA, CG, 109.4, 1);
                intxyz(HB3, CB, dHB_CB, CA, dHB_CB_CA, CG, 109.4, -1);
                intxyz(HD1, CD1, dHD1_CD1, CG, dHD1_CD1_CG, NE1, 126.0, 1);
                intxyz(HE1, NE1, dHE1_NE1, CD1, dHE1_NE1_CD1, CE2, 126.0, 1);
                intxyz(HE3, CE3, dHE3_CE3, CD1, dHE3_CE3_CD1, CZ3, 120.0, 1);
                intxyz(HZ2, CZ2, dHZ2_CZ2, CE2, dHZ2_CZ2_CE2, CH2, 120.0, 1);
                intxyz(HZ3, CZ3, dHZ3_CZ3, CE3, dHZ3_CZ3_CE3, CH2, 120.0, 1);
                intxyz(HH2, CH2, dHH2_CH2, CZ2, dHH2_CH2_CZ2, CZ3, 120.0, 1);
                break;
            }
            case HIS: {
                Atom CA = (Atom) residue.getAtomNode("CA");
                Atom CB = (Atom) residue.getAtomNode("CB");
                Atom N = (Atom) residue.getAtomNode("N");
                Atom CG = (Atom) residue.getAtomNode("CG");
                Atom ND1 = (Atom) residue.getAtomNode("ND1");
                Atom CD2 = (Atom) residue.getAtomNode("CD2");
                Atom CE1 = (Atom) residue.getAtomNode("CE1");
                Atom NE2 = (Atom) residue.getAtomNode("NE2");
                Atom HB2 = (Atom) residue.getAtomNode("HB2");
                Atom HB3 = (Atom) residue.getAtomNode("HB3");
                Atom HD1 = (Atom) residue.getAtomNode("HD1");
                Atom HD2 = (Atom) residue.getAtomNode("HD2");
                Atom HE1 = (Atom) residue.getAtomNode("HE1");
                Atom HE2 = (Atom) residue.getAtomNode("HE2");
                Bond CG_CB = CG.getBond(CB);
                Bond ND1_CG = ND1.getBond(CG);
                Bond CD2_CG = CD2.getBond(CG);
                Bond CE1_ND1 = CE1.getBond(ND1);
                Bond NE2_CD2 = NE2.getBond(CD2);
                Bond HB_CB = HB2.getBond(CB);
                Bond HD1_ND1 = HD1.getBond(ND1);
                Bond HD2_CD2 = HD2.getBond(CD2);
                Bond HE1_CE1 = HE1.getBond(CE1);
                Bond HE2_NE2 = HE2.getBond(NE2);
                double dCG_CB = CG_CB.bondType.distance;
                double dND1_CG = ND1_CG.bondType.distance;
                double dCD2_CG = CD2_CG.bondType.distance;
                double dCE1_ND1 = CE1_ND1.bondType.distance;
                double dNE2_CD2 = NE2_CD2.bondType.distance;
                double dHB_CB = HB_CB.bondType.distance;
                double dHD1_ND1 = HD1_ND1.bondType.distance;
                double dHD2_CD2 = HD2_CD2.bondType.distance;
                double dHE1_CE1 = HE1_CE1.bondType.distance;
                double dHE2_NE2 = HE2_NE2.bondType.distance;
                Angle CG_CB_CA = CG.getAngle(CB, CA);
                Angle ND1_CG_CB = ND1.getAngle(CG, CB);
                Angle CD2_CG_CB = CD2.getAngle(CG, CB);
                Angle CE1_ND1_CG = CE1.getAngle(ND1, CG);
                Angle NE2_CD2_CG = NE2.getAngle(CD2, CG);
                Angle HB_CB_CA = HB2.getAngle(CB, CA);
                Angle HD1_ND1_CG = HD1.getAngle(ND1, CG);
                Angle HD2_CD2_CG = HD2.getAngle(CD2, CG);
                Angle HE1_CE1_ND1 = HE1.getAngle(CE1, ND1);
                Angle HE2_NE2_CD2 = HE2.getAngle(NE2, CD2);
                double dCG_CB_CA = CG_CB_CA.angleType.angle[CG_CB_CA.nh];
                double dND1_CG_CB = ND1_CG_CB.angleType.angle[ND1_CG_CB.nh];
                double dCD2_CG_CB = CD2_CG_CB.angleType.angle[CD2_CG_CB.nh];
                double dCE1_ND1_CG = CE1_ND1_CG.angleType.angle[CE1_ND1_CG.nh];
                double dNE2_CD2_CG = NE2_CD2_CG.angleType.angle[NE2_CD2_CG.nh];
                double dHB_CB_CA = HB_CB_CA.angleType.angle[HB_CB_CA.nh];
                double dHD1_ND1_CG = HD1_ND1_CG.angleType.angle[HD1_ND1_CG.nh];
                double dHD2_CD2_CG = HD2_CD2_CG.angleType.angle[HD2_CD2_CG.nh];
                double dHE1_CE1_ND1 = HE1_CE1_ND1.angleType.angle[HE1_CE1_ND1.nh];
                double dHE2_NE2_CD2 = HE2_NE2_CD2.angleType.angle[HE2_NE2_CD2.nh];
                intxyz(CG, CB, dCG_CB, CA, dCG_CB_CA, N, rotamer.chi1, 0);
                intxyz(ND1, CG, dND1_CG, CB, dND1_CG_CB, CA, rotamer.chi2, 0);
                intxyz(CD2, CG, dCD2_CG, CB, dCD2_CG_CB, ND1, 108.0, 1);
                intxyz(CE1, ND1, dCE1_ND1, CG, dCE1_ND1_CG, CD2, 0.0, 0);
                intxyz(NE2, CD2, dNE2_CD2, CG, dNE2_CD2_CG, ND1, 0.0, 0);
                intxyz(HB2, CB, dHB_CB, CA, dHB_CB_CA, CG, 109.4, 1);
                intxyz(HB3, CB, dHB_CB, CA, dHB_CB_CA, CG, 109.4, -1);
                intxyz(HD1, ND1, dHD1_ND1, CG, dHD1_ND1_CG, CB, 0.0, 0);
                intxyz(HD2, CD2, dHD2_CD2, CG, dHD2_CD2_CG, NE2, 126.0, 1);
                intxyz(HE1, CE1, dHE1_CE1, ND1, dHE1_CE1_ND1, NE2, 126.0, 1);
                intxyz(HE2, NE2, dHE2_NE2, CD2, dHE2_NE2_CD2, CE1, 126.0, 1);
                break;
            }
            case HID: {
                Atom CA = (Atom) residue.getAtomNode("CA");
                Atom CB = (Atom) residue.getAtomNode("CB");
                Atom N = (Atom) residue.getAtomNode("N");
                Atom CG = (Atom) residue.getAtomNode("CG");
                Atom ND1 = (Atom) residue.getAtomNode("ND1");
                Atom CD2 = (Atom) residue.getAtomNode("CD2");
                Atom CE1 = (Atom) residue.getAtomNode("CE1");
                Atom NE2 = (Atom) residue.getAtomNode("NE2");
                Atom HB2 = (Atom) residue.getAtomNode("HB2");
                Atom HB3 = (Atom) residue.getAtomNode("HB3");
                Atom HD1 = (Atom) residue.getAtomNode("HD1");
                Atom HD2 = (Atom) residue.getAtomNode("HD2");
                Atom HE1 = (Atom) residue.getAtomNode("HE1");
                Bond CG_CB = CG.getBond(CB);
                Bond ND1_CG = ND1.getBond(CG);
                Bond CD2_CG = CD2.getBond(CG);
                Bond CE1_ND1 = CE1.getBond(ND1);
                Bond NE2_CD2 = NE2.getBond(CD2);
                Bond HB_CB = HB2.getBond(CB);
                Bond HD1_ND1 = HD1.getBond(ND1);
                Bond HD2_CD2 = HD2.getBond(CD2);
                Bond HE1_CE1 = HE1.getBond(CE1);
                double dCG_CB = CG_CB.bondType.distance;
                double dND1_CG = ND1_CG.bondType.distance;
                double dCD2_CG = CD2_CG.bondType.distance;
                double dCE1_ND1 = CE1_ND1.bondType.distance;
                double dNE2_CD2 = NE2_CD2.bondType.distance;
                double dHB_CB = HB_CB.bondType.distance;
                double dHD1_ND1 = HD1_ND1.bondType.distance;
                double dHD2_CD2 = HD2_CD2.bondType.distance;
                double dHE1_CE1 = HE1_CE1.bondType.distance;
                Angle CG_CB_CA = CG.getAngle(CB, CA);
                Angle ND1_CG_CB = ND1.getAngle(CG, CB);
                Angle CD2_CG_CB = CD2.getAngle(CG, CB);
                Angle CE1_ND1_CG = CE1.getAngle(ND1, CG);
                Angle NE2_CD2_CG = NE2.getAngle(CD2, CG);
                Angle HB_CB_CA = HB2.getAngle(CB, CA);
                Angle HD1_ND1_CG = HD1.getAngle(ND1, CG);
                Angle HD2_CD2_CG = HD2.getAngle(CD2, CG);
                Angle HE1_CE1_ND1 = HE1.getAngle(CE1, ND1);
                double dCG_CB_CA = CG_CB_CA.angleType.angle[CG_CB_CA.nh];
                double dND1_CG_CB = ND1_CG_CB.angleType.angle[ND1_CG_CB.nh];
                double dCD2_CG_CB = CD2_CG_CB.angleType.angle[CD2_CG_CB.nh];
                double dCE1_ND1_CG = CE1_ND1_CG.angleType.angle[CE1_ND1_CG.nh];
                double dNE2_CD2_CG = NE2_CD2_CG.angleType.angle[NE2_CD2_CG.nh];
                double dHB_CB_CA = HB_CB_CA.angleType.angle[HB_CB_CA.nh];
                double dHD1_ND1_CG = HD1_ND1_CG.angleType.angle[HD1_ND1_CG.nh];
                double dHD2_CD2_CG = HD2_CD2_CG.angleType.angle[HD2_CD2_CG.nh];
                double dHE1_CE1_ND1 = HE1_CE1_ND1.angleType.angle[HE1_CE1_ND1.nh];
                intxyz(CG, CB, dCG_CB, CA, dCG_CB_CA, N, rotamer.chi1, 0);
                intxyz(ND1, CG, dND1_CG, CB, dND1_CG_CB, CA, rotamer.chi2, 0);
                intxyz(CD2, CG, dCD2_CG, CB, dCD2_CG_CB, ND1, 108.0, 1);
                intxyz(CE1, ND1, dCE1_ND1, CG, dCE1_ND1_CG, CD2, 0.0, 0);
                intxyz(NE2, CD2, dNE2_CD2, CG, dNE2_CD2_CG, ND1, 0.0, 0);
                intxyz(HB2, CB, dHB_CB, CA, dHB_CB_CA, CG, 109.4, 1);
                intxyz(HB3, CB, dHB_CB, CA, dHB_CB_CA, CG, 109.4, -1);
                intxyz(HD1, ND1, dHD1_ND1, CG, dHD1_ND1_CG, CB, 0.0, 0);
                intxyz(HD2, CD2, dHD2_CD2, CG, dHD2_CD2_CG, NE2, 126.0, 1);
                intxyz(HE1, CE1, dHE1_CE1, ND1, dHE1_CE1_ND1, NE2, 126.0, 1);
                break;
            }
            case HIE: {
                Atom CA = (Atom) residue.getAtomNode("CA");
                Atom CB = (Atom) residue.getAtomNode("CB");
                Atom N = (Atom) residue.getAtomNode("N");
                Atom CG = (Atom) residue.getAtomNode("CG");
                Atom ND1 = (Atom) residue.getAtomNode("ND1");
                Atom CD2 = (Atom) residue.getAtomNode("CD2");
                Atom CE1 = (Atom) residue.getAtomNode("CE1");
                Atom NE2 = (Atom) residue.getAtomNode("NE2");
                Atom HB2 = (Atom) residue.getAtomNode("HB2");
                Atom HB3 = (Atom) residue.getAtomNode("HB3");
                Atom HD2 = (Atom) residue.getAtomNode("HD2");
                Atom HE1 = (Atom) residue.getAtomNode("HE1");
                Atom HE2 = (Atom) residue.getAtomNode("HE2");
                Bond CG_CB = CG.getBond(CB);
                Bond ND1_CG = ND1.getBond(CG);
                Bond CD2_CG = CD2.getBond(CG);
                Bond CE1_ND1 = CE1.getBond(ND1);
                Bond NE2_CD2 = NE2.getBond(CD2);
                Bond HB_CB = HB2.getBond(CB);
                Bond HD2_CD2 = HD2.getBond(CD2);
                Bond HE1_CE1 = HE1.getBond(CE1);
                Bond HE2_NE2 = HE2.getBond(NE2);
                double dCG_CB = CG_CB.bondType.distance;
                double dND1_CG = ND1_CG.bondType.distance;
                double dCD2_CG = CD2_CG.bondType.distance;
                double dCE1_ND1 = CE1_ND1.bondType.distance;
                double dNE2_CD2 = NE2_CD2.bondType.distance;
                double dHB_CB = HB_CB.bondType.distance;
                double dHD2_CD2 = HD2_CD2.bondType.distance;
                double dHE1_CE1 = HE1_CE1.bondType.distance;
                double dHE2_NE2 = HE2_NE2.bondType.distance;
                Angle CG_CB_CA = CG.getAngle(CB, CA);
                Angle ND1_CG_CB = ND1.getAngle(CG, CB);
                Angle CD2_CG_CB = CD2.getAngle(CG, CB);
                Angle CE1_ND1_CG = CE1.getAngle(ND1, CG);
                Angle NE2_CD2_CG = NE2.getAngle(CD2, CG);
                Angle HB_CB_CA = HB2.getAngle(CB, CA);
                Angle HD2_CD2_CG = HD2.getAngle(CD2, CG);
                Angle HE1_CE1_ND1 = HE1.getAngle(CE1, ND1);
                Angle HE2_NE2_CD2 = HE2.getAngle(NE2, CD2);
                double dCG_CB_CA = CG_CB_CA.angleType.angle[CG_CB_CA.nh];
                double dND1_CG_CB = ND1_CG_CB.angleType.angle[ND1_CG_CB.nh];
                double dCD2_CG_CB = CD2_CG_CB.angleType.angle[CD2_CG_CB.nh];
                double dCE1_ND1_CG = CE1_ND1_CG.angleType.angle[CE1_ND1_CG.nh];
                double dNE2_CD2_CG = NE2_CD2_CG.angleType.angle[NE2_CD2_CG.nh];
                double dHB_CB_CA = HB_CB_CA.angleType.angle[HB_CB_CA.nh];
                double dHD2_CD2_CG = HD2_CD2_CG.angleType.angle[HD2_CD2_CG.nh];
                double dHE1_CE1_ND1 = HE1_CE1_ND1.angleType.angle[HE1_CE1_ND1.nh];
                double dHE2_NE2_CD2 = HE2_NE2_CD2.angleType.angle[HE2_NE2_CD2.nh];
                intxyz(CG, CB, dCG_CB, CA, dCG_CB_CA, N, rotamer.chi1, 0);
                intxyz(ND1, CG, dND1_CG, CB, dND1_CG_CB, CA, rotamer.chi2, 0);
                intxyz(CD2, CG, dCD2_CG, CB, dCD2_CG_CB, ND1, 108.0, 1);
                intxyz(CE1, ND1, dCE1_ND1, CG, dCE1_ND1_CG, CD2, 0.0, 0);
                intxyz(NE2, CD2, dNE2_CD2, CG, dNE2_CD2_CG, ND1, 0.0, 0);
                intxyz(HB2, CB, dHB_CB, CA, dHB_CB_CA, CG, 109.4, 1);
                intxyz(HB3, CB, dHB_CB, CA, dHB_CB_CA, CG, 109.4, -1);
                intxyz(HD2, CD2, dHD2_CD2, CG, dHD2_CD2_CG, NE2, 126.0, 1);
                intxyz(HE1, CE1, dHE1_CE1, ND1, dHE1_CE1_ND1, NE2, 126.0, 1);
                intxyz(HE2, NE2, dHE2_NE2, CD2, dHE2_NE2_CD2, CE1, 126.0, 1);
                break;
            }
            case ASP: {
                Atom CA = (Atom) residue.getAtomNode("CA");
                Atom CB = (Atom) residue.getAtomNode("CB");
                Atom N = (Atom) residue.getAtomNode("N");
                Atom CG = (Atom) residue.getAtomNode("CG");
                Atom OD1 = (Atom) residue.getAtomNode("OD1");
                Atom OD2 = (Atom) residue.getAtomNode("OD2");
                Atom HB2 = (Atom) residue.getAtomNode("HB2");
                Atom HB3 = (Atom) residue.getAtomNode("HB3");
                Bond CG_CB = CG.getBond(CB);
                Bond OD1_CG = OD1.getBond(CG);
                Bond OD2_CG = OD2.getBond(CG);
                Bond HB_CB = HB2.getBond(CB);
                double dCG_CB =CG_CB.bondType.distance;
                double dOD1_CG = OD1_CG.bondType.distance;
                double dOD2_CG = OD2_CG.bondType.distance;
                double dHB_CB = HB_CB.bondType.distance;
                Angle CG_CB_CA = CG.getAngle(CB, CA);
                Angle OD1_CG_CB = OD1.getAngle(CG, CB);
                Angle OD2_CG_CB = OD2.getAngle(CG, CB);
                Angle HB_CB_CA = HB2.getAngle(CB, CA);
                double dCG_CB_CA = CG_CB_CA.angleType.angle[CG_CB_CA.nh];
                double dOD1_CG_CB = OD1_CG_CB.angleType.angle[OD1_CG_CB.nh];
                double dOD2_CG_CB = OD2_CG_CB.angleType.angle[OD2_CG_CB.nh];
                double dHB_CB_CA = HB_CB_CA.angleType.angle[HB_CB_CA.nh];
                intxyz(CG, CB, dCG_CB, CA, dCG_CB_CA, N, rotamer.chi1, 0);
                intxyz(OD1, CG, dOD1_CG, CB, dOD1_CG_CB, CA, 0.0, 0);
                intxyz(OD2, CG, dOD2_CG, CB, dOD2_CG_CB, OD1, 126.0, 1);
                intxyz(HB2, CB, dHB_CB, CA, dHB_CB_CA, CG, 107.9, 1);
                intxyz(HB3, CB, dHB_CB, CA, dHB_CB_CA, CG, 107.9, -1);
                break;
            }
            case ASH: {
                Atom CA = (Atom) residue.getAtomNode("CA");
                Atom CB = (Atom) residue.getAtomNode("CB");
                Atom N = (Atom) residue.getAtomNode("N");
                Atom CG = (Atom) residue.getAtomNode("CG");
                Atom OD1 = (Atom) residue.getAtomNode("OD1");
                Atom OD2 = (Atom) residue.getAtomNode("OD2");
                Atom HB2 = (Atom) residue.getAtomNode("HB2");
                Atom HB3 = (Atom) residue.getAtomNode("HB3");
                Atom HD2 = (Atom) residue.getAtomNode("HD2");
                Bond CG_CB = CG.getBond(CB);
                Bond OD1_CG = OD1.getBond(CG);
                Bond OD2_CG = OD2.getBond(CG);
                Bond HB_CB = HB2.getBond(CB);
                Bond HD2_OD2 = HD2.getBond(OD2);
                double dCG_CB =CG_CB.bondType.distance;
                double dOD1_CG = OD1_CG.bondType.distance;
                double dOD2_CG = OD2_CG.bondType.distance;
                double dHB_CB = HB_CB.bondType.distance;
                double dHD2_OD2 = HD2_OD2.bondType.distance;
                Angle CG_CB_CA = CG.getAngle(CB, CA);
                Angle OD1_CG_CB = OD1.getAngle(CG, CB);
                Angle OD2_CG_CB = OD2.getAngle(CG, CB);
                Angle HB_CB_CA = HB2.getAngle(CB, CA);
                Angle HD2_OD2_CG = HD2.getAngle(OD2, CG);
                double dCG_CB_CA = CG_CB_CA.angleType.angle[CG_CB_CA.nh];
                double dOD1_CG_CB = OD1_CG_CB.angleType.angle[OD1_CG_CB.nh];
                double dOD2_CG_CB = OD2_CG_CB.angleType.angle[OD2_CG_CB.nh];
                double dHB_CB_CA = HB_CB_CA.angleType.angle[HB_CB_CA.nh];
                double dHD2_OD2_CG = HD2_OD2_CG.angleType.angle[HD2_OD2_CG.nh];
                intxyz(CG, CB, dCG_CB, CA, dCG_CB_CA, N, rotamer.chi1, 0);
                intxyz(OD1, CG, dOD1_CG, CB, dOD1_CG_CB, CA, rotamer.chi2, 0);
                intxyz(OD2, CG, dOD2_CG, CB, dOD2_CG_CB, OD1, 126.0, 1);
                intxyz(HB2, CB, dHB_CB, CA, dHB_CB_CA, CG, 107.9, 1);
                intxyz(HB3, CB, dHB_CB, CA, dHB_CB_CA, CG, 107.9, -1);
                intxyz(HD2, OD2, dHD2_OD2, CG, dHD2_OD2_CG, OD1, 0.0, 0);
                break;
            }
            case ASN: {
                Atom CA = (Atom) residue.getAtomNode("CA");
                Atom CB = (Atom) residue.getAtomNode("CB");
                Atom N = (Atom) residue.getAtomNode("N");
                Atom CG = (Atom) residue.getAtomNode("CG");
                Atom OD1 = (Atom) residue.getAtomNode("OD1");
                Atom ND2 = (Atom) residue.getAtomNode("ND2");
                Atom HB2 = (Atom) residue.getAtomNode("HB2");
                Atom HB3 = (Atom) residue.getAtomNode("HB3");
                Atom HD21 = (Atom) residue.getAtomNode("HD21");
                Atom HD22 = (Atom) residue.getAtomNode("HD22");
                Bond CG_CB = CG.getBond(CB);
                Bond OD1_CG = OD1.getBond(CG);
                Bond ND2_CG = ND2.getBond(CG);
                Bond HB_CB = HB2.getBond(CB);
                Bond HD2_ND2 = HD21.getBond(ND2);
                double dCG_CB =CG_CB.bondType.distance;
                double dOD1_CG = OD1_CG.bondType.distance;
                double dND2_CG = ND2_CG.bondType.distance;
                double dHB_CB = HB_CB.bondType.distance;
                double dHD2_ND2 = HD2_ND2.bondType.distance;
                Angle CG_CB_CA = CG.getAngle(CB, CA);
                Angle OD1_CG_CB = OD1.getAngle(CG, CB);
                Angle ND2_CG_CB = ND2.getAngle(CG, CB);
                Angle HB_CB_CA = HB2.getAngle(CB, CA);
                Angle HD2_ND2_CG = HD21.getAngle(ND2, CG);
                double dCG_CB_CA = CG_CB_CA.angleType.angle[CG_CB_CA.nh];
                double dOD1_CG_CB = OD1_CG_CB.angleType.angle[OD1_CG_CB.nh];
                double dND2_CG_CB = ND2_CG_CB.angleType.angle[ND2_CG_CB.nh];
                double dHB_CB_CA = HB_CB_CA.angleType.angle[HB_CB_CA.nh];
                double dHD2_ND2_CG = HD2_ND2_CG.angleType.angle[HD2_ND2_CG.nh];
                intxyz(CG, CB, dCG_CB, CA, dCG_CB_CA, N, rotamer.chi1, 0);
                intxyz(OD1, CG, dOD1_CG, CB, dOD1_CG_CB, CA, rotamer.chi2, 0);
                intxyz(ND2, CG, dND2_CG, CB, dND2_CG_CB, OD1, 124.0, 1);
                intxyz(HB2, CB, dHB_CB, CA, dHB_CB_CA, CG, 107.9, 1);
                intxyz(HB3, CB, dHB_CB, CA, dHB_CB_CA, CG, 107.9, -1);
                intxyz(HD21, ND2, dHD2_ND2, CG, dHD2_ND2_CG, CB, 0.0, 0);
                intxyz(HD22, ND2, dHD2_ND2, CG, dHD2_ND2_CG, HD21, 120.0, 1);
                break;
            }
            case GLU: {
                Atom CA = (Atom) residue.getAtomNode("CA");
                Atom CB = (Atom) residue.getAtomNode("CB");
                Atom N = (Atom) residue.getAtomNode("N");
                Atom CG = (Atom) residue.getAtomNode("CG");
                Atom CD = (Atom) residue.getAtomNode("CD");
                Atom OE1 = (Atom) residue.getAtomNode("OE1");
                Atom OE2 = (Atom) residue.getAtomNode("OE2");
                Atom HB2 = (Atom) residue.getAtomNode("HB2");
                Atom HB3 = (Atom) residue.getAtomNode("HB3");
                Atom HG2 = (Atom) residue.getAtomNode("HG2");
                Atom HG3 = (Atom) residue.getAtomNode("HG3");
                Bond CG_CB = CG.getBond(CB);
                Bond CD_CG = CD.getBond(CG);
                Bond OE1_CD = OE1.getBond(CD);
                Bond OE2_CD = OE2.getBond(CD);
                Bond HB_CB = HB2.getBond(CB);
                Bond HG_CG = HG2.getBond(CG);
                double dCG_CB = CG_CB.bondType.distance;
                double dCD_CG = CD_CG.bondType.distance;
                double dOE1_CD = OE1_CD.bondType.distance;
                double dOE2_CD = OE2_CD.bondType.distance;
                double dHB_CB = HB_CB.bondType.distance;
                double dHG_CG = HG_CG.bondType.distance;
                Angle CG_CB_CA = CG.getAngle(CB, CA);
                Angle CD_CG_CB = CD.getAngle(CG, CB);
                Angle OE1_CD_CG = OE1.getAngle(CD, CG);
                Angle OE2_CD_CG = OE2.getAngle(CD, CG);
                Angle HB_CB_CA = HB2.getAngle(CB, CA);
                Angle HG_CG_CB = HG2.getAngle(CG, CB);
                double dCG_CB_CA = CG_CB_CA.angleType.angle[CG_CB_CA.nh];
                double dCD_CG_CB = CD_CG_CB.angleType.angle[CD_CG_CB.nh];
                double dOE1_CD_CG = OE1_CD_CG.angleType.angle[OE1_CD_CG.nh];
                double dOE2_CD_CG = OE2_CD_CG.angleType.angle[OE2_CD_CG.nh];
                double dHB_CB_CA = HB_CB_CA.angleType.angle[HB_CB_CA.nh];
                double dHG_CG_CB = HG_CG_CB.angleType.angle[HG_CG_CB.nh];
                intxyz(CG, CB, dCG_CB, CA, dCG_CB_CA, N, rotamer.chi1, 0);
                intxyz(CD, CG, dCD_CG, CB, dCD_CG_CB, CA, rotamer.chi2, 0);
                intxyz(OE1, CD, dOE1_CD, CG, dOE1_CD_CG, CB, rotamer.chi3, 0);
                intxyz(OE2, CD, dOE2_CD, CG, dOE2_CD_CG, OE1, 126.0, 1);
                intxyz(HB2, CB, dHB_CB, CA, dHB_CB_CA, CG, 109.4, 1);
                intxyz(HB3, CB, dHB_CB, CA, dHB_CB_CA, CG, 109.4, -1);
                intxyz(HG2, CG, dHG_CG, CB, dHG_CG_CB, CD, 107.9, 1);
                intxyz(HG3, CG, dHG_CG, CB, dHG_CG_CB, CD, 107.9, -1);
                break;
            }
            case GLH: {
                Atom CA = (Atom) residue.getAtomNode("CA");
                Atom CB = (Atom) residue.getAtomNode("CB");
                Atom N = (Atom) residue.getAtomNode("N");
                Atom CG = (Atom) residue.getAtomNode("CG");
                Atom CD = (Atom) residue.getAtomNode("CD");
                Atom OE1 = (Atom) residue.getAtomNode("OE1");
                Atom OE2 = (Atom) residue.getAtomNode("OE2");
                Atom HB2 = (Atom) residue.getAtomNode("HB2");
                Atom HB3 = (Atom) residue.getAtomNode("HB3");
                Atom HG2 = (Atom) residue.getAtomNode("HG2");
                Atom HG3 = (Atom) residue.getAtomNode("HG3");
                Atom HE2 = (Atom) residue.getAtomNode("HE2");
                Bond CG_CB = CG.getBond(CB);
                Bond CD_CG = CD.getBond(CG);
                Bond OE1_CD = OE1.getBond(CD);
                Bond OE2_CD = OE2.getBond(CD);
                Bond HB_CB = HB2.getBond(CB);
                Bond HG_CG = HG2.getBond(CG);
                Bond HE2_OE2 = HE2.getBond(OE2);
                double dCG_CB = CG_CB.bondType.distance;
                double dCD_CG = CD_CG.bondType.distance;
                double dOE1_CD = OE1_CD.bondType.distance;
                double dOE2_CD = OE2_CD.bondType.distance;
                double dHB_CB = HB_CB.bondType.distance;
                double dHG_CG = HG_CG.bondType.distance;
                double dHE2_OE2 = HE2_OE2.bondType.distance;
                Angle CG_CB_CA = CG.getAngle(CB, CA);
                Angle CD_CG_CB = CD.getAngle(CG, CB);
                Angle OE1_CD_CG = OE1.getAngle(CD, CG);
                Angle OE2_CD_CG = OE2.getAngle(CD, CG);
                Angle HB_CB_CA = HB2.getAngle(CB, CA);
                Angle HG_CG_CB = HG2.getAngle(CG, CB);
                Angle HE2_OE2_CD = HE2.getAngle(OE2, CD);
                double dCG_CB_CA = CG_CB_CA.angleType.angle[CG_CB_CA.nh];
                double dCD_CG_CB = CD_CG_CB.angleType.angle[CD_CG_CB.nh];
                double dOE1_CD_CG = OE1_CD_CG.angleType.angle[OE1_CD_CG.nh];
                double dOE2_CD_CG = OE2_CD_CG.angleType.angle[OE2_CD_CG.nh];
                double dHB_CB_CA = HB_CB_CA.angleType.angle[HB_CB_CA.nh];
                double dHG_CG_CB = HG_CG_CB.angleType.angle[HG_CG_CB.nh];
                double dHE2_OE2_CD = HE2_OE2_CD.angleType.angle[HE2_OE2_CD.nh];
                intxyz(CG, CB, dCG_CB, CA, dCG_CB_CA, N, rotamer.chi1, 0);
                intxyz(CD, CG, dCD_CG, CB, dCD_CG_CB, CA, rotamer.chi2, 0);
                intxyz(OE1, CD, dOE1_CD, CG, dOE1_CD_CG, CB, rotamer.chi3, 0);
                intxyz(OE2, CD, dOE2_CD, CG, dOE2_CD_CG, OE1, 126.0, 1);
                intxyz(HB2, CB, dHB_CB, CA, dHB_CB_CA, CG, 109.4, 1);
                intxyz(HB3, CB, dHB_CB, CA, dHB_CB_CA, CG, 109.4, -1);
                intxyz(HG2, CG, dHG_CG, CB, dHG_CG_CB, CD, 107.9, 1);
                intxyz(HG3, CG, dHG_CG, CB, dHG_CG_CB, CD, 107.9, -1);
                intxyz(HE2, OE2, dHE2_OE2, CD, dHE2_OE2_CD, OE1, 0.0, 0);
                break;
            }
            case GLN: {
                Atom CA = (Atom) residue.getAtomNode("CA");
                Atom CB = (Atom) residue.getAtomNode("CB");
                Atom N = (Atom) residue.getAtomNode("N");
                Atom CG = (Atom) residue.getAtomNode("CG");
                Atom CD = (Atom) residue.getAtomNode("CD");
                Atom OE1 = (Atom) residue.getAtomNode("OE1");
                Atom NE2 = (Atom) residue.getAtomNode("NE2");
                Atom HB2 = (Atom) residue.getAtomNode("HB2");
                Atom HB3 = (Atom) residue.getAtomNode("HB3");
                Atom HG2 = (Atom) residue.getAtomNode("HG2");
                Atom HG3 = (Atom) residue.getAtomNode("HG3");
                Atom HE21 = (Atom) residue.getAtomNode("HE21");
                Atom HE22 = (Atom) residue.getAtomNode("HE22");
                Bond CG_CB = CG.getBond(CB);
                Bond CD_CG = CD.getBond(CG);
                Bond OE1_CD = OE1.getBond(CD);
                Bond NE2_CD = NE2.getBond(CD);
                Bond HB_CB = HB2.getBond(CB);
                Bond HG_CG = HG2.getBond(CG);
                Bond HE2_NE2 = HE21.getBond(NE2);
                double dCG_CB = CG_CB.bondType.distance;
                double dCD_CG = CD_CG.bondType.distance;
                double dOE1_CD = OE1_CD.bondType.distance;
                double dNE2_CD = NE2_CD.bondType.distance;
                double dHB_CB = HB_CB.bondType.distance;
                double dHG_CG = HG_CG.bondType.distance;
                double dHE2_NE2 = HE2_NE2.bondType.distance;
                Angle CG_CB_CA = CG.getAngle(CB, CA);
                Angle CD_CG_CB = CD.getAngle(CG, CB);
                Angle OE1_CD_CG = OE1.getAngle(CD, CG);
                Angle NE2_CD_CG = NE2.getAngle(CD, CG);
                Angle HB_CB_CA = HB2.getAngle(CB, CA);
                Angle HG_CG_CB =HG2.getAngle(CG, CB);
                Angle HE2_NE2_CD = HE21.getAngle(NE2, CD);
                double dCG_CB_CA = CG_CB_CA.angleType.angle[CG_CB_CA.nh];
                double dCD_CG_CB = CD_CG_CB.angleType.angle[CD_CG_CB.nh];
                double dOE1_CD_CG = OE1_CD_CG.angleType.angle[OE1_CD_CG.nh];
                double dNE2_CD_CG = NE2_CD_CG.angleType.angle[NE2_CD_CG.nh];
                double dHB_CB_CA = HB_CB_CA.angleType.angle[HB_CB_CA.nh];
                double dHG_CG_CB = HG_CG_CB.angleType.angle[HG_CG_CB.nh];
                double dHE2_NE2_CD = HE2_NE2_CD.angleType.angle[HE2_NE2_CD.nh];
                intxyz(CG, CB, dCG_CB, CA, dCG_CB_CA, N, rotamer.chi1, 0);
                intxyz(CD, CG, dCD_CG, CB, dCD_CG_CB, CA, rotamer.chi2, 0);
                intxyz(OE1, CD, dOE1_CD, CG, dOE1_CD_CG, CB, rotamer.chi3, 0);
                intxyz(NE2, CD, dNE2_CD, CG, dNE2_CD_CG, OE1, 124.0, 1);
                intxyz(HB2, CB, dHB_CB, CA, dHB_CB_CA, CG, 109.4, 1);
                intxyz(HB3, CB, dHB_CB, CA, dHB_CB_CA, CG, 109.4, -1);
                intxyz(HG2, CG, dHG_CG, CB, dHG_CG_CB, CD, 107.9, 1);
                intxyz(HG3, CG, dHG_CG, CB, dHG_CG_CB, CD, 107.9, -1);
                intxyz(HE21, NE2, dHE2_NE2, CD, dHE2_NE2_CD, CG, 0.0, 0);
                intxyz(HE22, NE2, dHE2_NE2, CD, dHE2_NE2_CD, HE21, 120.0, 1);
                break;
            }
            case MET: {
                Atom CA = (Atom) residue.getAtomNode("CA");
                Atom CB = (Atom) residue.getAtomNode("CB");
                Atom N = (Atom) residue.getAtomNode("N");
                Atom CG = (Atom) residue.getAtomNode("CG");
                Atom SD = (Atom) residue.getAtomNode("SD");
                Atom CE = (Atom) residue.getAtomNode("CE");
                Atom HB2 = (Atom) residue.getAtomNode("HB2");
                Atom HB3 = (Atom) residue.getAtomNode("HB3");
                Atom HG2 = (Atom) residue.getAtomNode("HG2");
                Atom HG3 = (Atom) residue.getAtomNode("HG3");
                Atom HE1 = (Atom) residue.getAtomNode("HE1");
                Atom HE2 = (Atom) residue.getAtomNode("HE2");
                Atom HE3 = (Atom) residue.getAtomNode("HE3");
                Bond CG_CB =CG.getBond(CB);
                Bond SD_CG = SD.getBond(CG);
                Bond CE_SD = CE.getBond(SD);
                Bond HB_CB = HB2.getBond(CB);
                Bond HG_CG = HG2.getBond(CG);
                Bond HE_CE = HE1.getBond(CE);
                double dCG_CB = CG_CB.bondType.distance;
                double dSD_CG = SD_CG.bondType.distance;
                double dCE_SD = CE_SD.bondType.distance;
                double dHB_CB = HB_CB.bondType.distance;
                double dHG_CG = HG_CG.bondType.distance;
                double dHE_CE = HE_CE.bondType.distance;
                Angle CG_CB_CA = CG.getAngle(CB, CA);
                Angle SD_CG_CB = SD.getAngle(CG, CB);
                Angle CE_SD_CG = CE.getAngle(SD, CG);
                Angle HB_CB_CA = HB2.getAngle(CB, CA);
                Angle HG_CG_CB = HG2.getAngle(CG, CB);
                Angle HE_CE_SD = HE1.getAngle(CE, SD);
                double dCG_CB_CA = CG_CB_CA.angleType.angle[CG_CB_CA.nh];
                double dSD_CG_CB = SD_CG_CB.angleType.angle[SD_CG_CB.nh];
                double dCE_SD_CG = CE_SD_CG.angleType.angle[CE_SD_CG.nh];
                double dHB_CB_CA = HB_CB_CA.angleType.angle[HB_CB_CA.nh];
                double dHG_CG_CB = HG_CG_CB.angleType.angle[HG_CG_CB.nh];
                double dHE_CE_SD = HE_CE_SD.angleType.angle[HE_CE_SD.nh];
                intxyz(CG, CB, dCG_CB, CA, dCG_CB_CA, N, rotamer.chi1, 0);
                intxyz(SD, CG, dSD_CG, CB, dSD_CG_CB, CA, rotamer.chi2, 0);
                intxyz(CE, SD, dCE_SD, CG, dCE_SD_CG, CB, rotamer.chi3, 0);
                intxyz(HB2, CB, dHB_CB, CA, dHB_CB_CA, CG, 109.4, 1);
                intxyz(HB3, CB, dHB_CB, CA, dHB_CB_CA, CG, 109.4, -1);
                intxyz(HG2, CG, dHG_CG, CB, dHG_CG_CB, SD, 112.0, 1);
                intxyz(HG3, CG, dHG_CG, CB, dHG_CG_CB, SD, 112.0, -1);
                intxyz(HE1, CE, dHE_CE, SD, dHE_CE_SD, CG, 180.0, 0);
                intxyz(HE2, CE, dHE_CE, SD, dHE_CE_SD, HE1, 109.4, 1);
                intxyz(HE3, CE, dHE_CE, SD, dHE_CE_SD, HE1, 109.4, -1);
                break;
            }
            case LYS: {
                Atom CA = (Atom) residue.getAtomNode("CA");
                Atom CB = (Atom) residue.getAtomNode("CB");
                Atom N = (Atom) residue.getAtomNode("N");
                Atom CG = (Atom) residue.getAtomNode("CG");
                Atom CD = (Atom) residue.getAtomNode("CD");
                Atom CE = (Atom) residue.getAtomNode("CE");
                Atom NZ = (Atom) residue.getAtomNode("NZ");
                Atom HB2 = (Atom) residue.getAtomNode("HB2");
                Atom HB3 = (Atom) residue.getAtomNode("HB3");
                Atom HG2 = (Atom) residue.getAtomNode("HG2");
                Atom HG3 = (Atom) residue.getAtomNode("HG3");
                Atom HD2 = (Atom) residue.getAtomNode("HD2");
                Atom HD3 = (Atom) residue.getAtomNode("HD3");
                Atom HE2 = (Atom) residue.getAtomNode("HE2");
                Atom HE3 = (Atom) residue.getAtomNode("HE3");
                Atom HZ1 = (Atom) residue.getAtomNode("HZ1");
                Atom HZ2 = (Atom) residue.getAtomNode("HZ2");
                Atom HZ3 = (Atom) residue.getAtomNode("HZ3");
                Bond CG_CB = CG.getBond(CB);
                Bond CD_CG = CD.getBond(CG);
                Bond CE_CD = CE.getBond(CD);
                Bond NZ_CE = NZ.getBond(CE);
                Bond HB_CB = HB2.getBond(CB);
                Bond HG_CG = HG2.getBond(CG);
                Bond HD_CD = HD2.getBond(CD);
                Bond HE_CE = HE2.getBond(CE);
                Bond HZ_NZ = HZ1.getBond(NZ);
                double dCG_CB = CG_CB.bondType.distance;
                double dCD_CG = CD_CG.bondType.distance;
                double dCE_CD = CE_CD.bondType.distance;
                double dNZ_CE = NZ_CE.bondType.distance;
                double dHB_CB = HB_CB.bondType.distance;
                double dHG_CG = HG_CG.bondType.distance;
                double dHD_CD = HD_CD.bondType.distance;
                double dHE_CE = HE_CE.bondType.distance;
                double dHZ_NZ = HZ_NZ.bondType.distance;
                Angle CG_CB_CA = CG.getAngle(CB, CA);
                Angle CD_CG_CB = CD.getAngle(CG, CB);
                Angle CE_CD_CG = CE.getAngle(CD, CG);
                Angle NZ_CE_CD = NZ.getAngle(CE, CD);
                Angle HB_CB_CA = HB2.getAngle(CB, CA);
                Angle HG_CG_CB = HG2.getAngle(CG, CB);
                Angle HD_CD_CG = HD2.getAngle(CD, CG);
                Angle HE_CE_CD = HE2.getAngle(CE, CD);
                Angle HZ_NZ_CE = HZ1.getAngle(NZ, CE);
                double dCG_CB_CA = CG_CB_CA.angleType.angle[CG_CB_CA.nh];
                double dCD_CG_CB = CD_CG_CB.angleType.angle[CD_CG_CB.nh];
                double dCE_CD_CG = CE_CD_CG.angleType.angle[CE_CD_CG.nh];
                double dNZ_CE_CD = NZ_CE_CD.angleType.angle[NZ_CE_CD.nh];
                double dHB_CB_CA = HB_CB_CA.angleType.angle[HB_CB_CA.nh];
                double dHG_CG_CB = HG_CG_CB.angleType.angle[HG_CG_CB.nh];
                double dHD_CD_CG = HD_CD_CG.angleType.angle[HD_CD_CG.nh];
                double dHE_CE_CD = HE_CE_CD.angleType.angle[HE_CE_CD.nh];
                double dHZ_NZ_CE = HZ_NZ_CE.angleType.angle[HZ_NZ_CE.nh];
                intxyz(CG, CB, dCG_CB, CA, dCG_CB_CA, N, rotamer.chi1, 0);
                intxyz(CD, CG, dCD_CG, CB, dCD_CG_CB, CA, rotamer.chi2, 0);
                intxyz(CE, CD, dCE_CD, CG, dCE_CD_CG, CB, rotamer.chi3, 0);
                intxyz(NZ, CE, dNZ_CE, CD, dNZ_CE_CD, CG, rotamer.chi4, 0);
                intxyz(HB2, CB, dHB_CB, CA, dHB_CB_CA, CG, 109.4, 1);
                intxyz(HB3, CB, dHB_CB, CA, dHB_CB_CA, CG, 109.4, -1);
                intxyz(HG2, CG, dHG_CG, CB, dHG_CG_CB, CD, 109.4, 1);
                intxyz(HG3, CG, dHG_CG, CB, dHG_CG_CB, CD, 109.4, -1);
                intxyz(HD2, CD, dHD_CD, CG, dHD_CD_CG, CE, 109.4, 1);
                intxyz(HD3, CD, dHD_CD, CG, dHD_CD_CG, CE, 109.4, -1);
                intxyz(HE2, CE, dHE_CE, CD, dHE_CE_CD, NZ, 108.8, 1);
                intxyz(HE3, CE, dHE_CE, CD, dHE_CE_CD, NZ, 108.8, -1);
                intxyz(HZ1, NZ, dHZ_NZ, CE, dHZ_NZ_CE, CD, 180.0, 0);
                intxyz(HZ2, NZ, dHZ_NZ, CE, dHZ_NZ_CE, HZ1, 109.5, 1);
                intxyz(HZ3, NZ, dHZ_NZ, CE, dHZ_NZ_CE, HZ1, 109.5, -1);
                break;
            }
            case LYD: {
                Atom CA = (Atom) residue.getAtomNode("CA");
                Atom CB = (Atom) residue.getAtomNode("CB");
                Atom N = (Atom) residue.getAtomNode("N");
                Atom CG = (Atom) residue.getAtomNode("CG");
                Atom CD = (Atom) residue.getAtomNode("CD");
                Atom CE = (Atom) residue.getAtomNode("CE");
                Atom NZ = (Atom) residue.getAtomNode("NZ");
                Atom HB2 = (Atom) residue.getAtomNode("HB2");
                Atom HB3 = (Atom) residue.getAtomNode("HB3");
                Atom HG2 = (Atom) residue.getAtomNode("HG2");
                Atom HG3 = (Atom) residue.getAtomNode("HG3");
                Atom HD2 = (Atom) residue.getAtomNode("HD2");
                Atom HD3 = (Atom) residue.getAtomNode("HD3");
                Atom HE2 = (Atom) residue.getAtomNode("HE2");
                Atom HE3 = (Atom) residue.getAtomNode("HE3");
                Atom HZ1 = (Atom) residue.getAtomNode("HZ1");
                Atom HZ2 = (Atom) residue.getAtomNode("HZ2");
                Bond CG_CB = CG.getBond(CB);
                Bond CD_CG = CD.getBond(CG);
                Bond CE_CD = CE.getBond(CD);
                Bond NZ_CE = NZ.getBond(CE);
                Bond HB_CB = HB2.getBond(CB);
                Bond HG_CG = HG2.getBond(CG);
                Bond HD_CD = HD2.getBond(CD);
                Bond HE_CE = HE2.getBond(CE);
                Bond HZ_NZ = HZ1.getBond(NZ);
                double dCG_CB = CG_CB.bondType.distance;
                double dCD_CG = CD_CG.bondType.distance;
                double dCE_CD = CE_CD.bondType.distance;
                double dNZ_CE = NZ_CE.bondType.distance;
                double dHB_CB = HB_CB.bondType.distance;
                double dHG_CG = HG_CG.bondType.distance;
                double dHD_CD = HD_CD.bondType.distance;
                double dHE_CE = HE_CE.bondType.distance;
                double dHZ_NZ = HZ_NZ.bondType.distance;
                Angle CG_CB_CA = CG.getAngle(CB, CA);
                Angle CD_CG_CB = CD.getAngle(CG, CB);
                Angle CE_CD_CG = CE.getAngle(CD, CG);
                Angle NZ_CE_CD = NZ.getAngle(CE, CD);
                Angle HB_CB_CA = HB2.getAngle(CB, CA);
                Angle HG_CG_CB = HG2.getAngle(CG, CB);
                Angle HD_CD_CG = HD2.getAngle(CD, CG);
                Angle HE_CE_CD = HE2.getAngle(CE, CD);
                Angle HZ_NZ_CE = HZ1.getAngle(NZ, CE);
                double dCG_CB_CA = CG_CB_CA.angleType.angle[CG_CB_CA.nh];
                double dCD_CG_CB = CD_CG_CB.angleType.angle[CD_CG_CB.nh];
                double dCE_CD_CG = CE_CD_CG.angleType.angle[CE_CD_CG.nh];
                double dNZ_CE_CD = NZ_CE_CD.angleType.angle[NZ_CE_CD.nh];
                double dHB_CB_CA = HB_CB_CA.angleType.angle[HB_CB_CA.nh];
                double dHG_CG_CB = HG_CG_CB.angleType.angle[HG_CG_CB.nh];
                double dHD_CD_CG = HD_CD_CG.angleType.angle[HD_CD_CG.nh];
                double dHE_CE_CD = HE_CE_CD.angleType.angle[HE_CE_CD.nh];
                double dHZ_NZ_CE = HZ_NZ_CE.angleType.angle[HZ_NZ_CE.nh];
                intxyz(CG, CB, dCG_CB, CA, dCG_CB_CA, N, rotamer.chi1, 0);
                intxyz(CD, CG, dCD_CG, CB, dCD_CG_CB, CA, rotamer.chi2, 0);
                intxyz(CE, CD, dCE_CD, CG, dCE_CD_CG, CB, rotamer.chi3, 0);
                intxyz(NZ, CE, dNZ_CE, CD, dNZ_CE_CD, CG, rotamer.chi4, 0);
                intxyz(HB2, CB, dHB_CB, CA, dHB_CB_CA, CG, 109.4, 1);
                intxyz(HB3, CB, dHB_CB, CA, dHB_CB_CA, CG, 109.4, -1);
                intxyz(HG2, CG, dHG_CG, CB, dHG_CG_CB, CD, 109.4, 1);
                intxyz(HG3, CG, dHG_CG, CB, dHG_CG_CB, CD, 109.4, -1);
                intxyz(HD2, CD, dHD_CD, CG, dHD_CD_CG, CE, 109.4, 1);
                intxyz(HD3, CD, dHD_CD, CG, dHD_CD_CG, CE, 109.4, -1);
                intxyz(HE2, CE, dHE_CE, CD, dHE_CE_CD, NZ, 108.8, 1);
                intxyz(HE3, CE, dHE_CE, CD, dHE_CE_CD, NZ, 108.8, -1);
                intxyz(HZ1, NZ, dHZ_NZ, CE, dHZ_NZ_CE, CD, 180.0, 0);
                intxyz(HZ2, NZ, dHZ_NZ, CE, dHZ_NZ_CE, HZ1, 109.5, 1);
                break;
            }
            case ARG: {
                Atom CA = (Atom) residue.getAtomNode("CA");
                Atom CB = (Atom) residue.getAtomNode("CB");
                Atom N = (Atom) residue.getAtomNode("N");
                Atom CG = (Atom) residue.getAtomNode("CG");
                Atom CD = (Atom) residue.getAtomNode("CD");
                Atom NE = (Atom) residue.getAtomNode("NE");
                Atom CZ = (Atom) residue.getAtomNode("CZ");
                Atom NH1 = (Atom) residue.getAtomNode("NH1");
                Atom NH2 = (Atom) residue.getAtomNode("NH2");
                Atom HB2 = (Atom) residue.getAtomNode("HB2");
                Atom HB3 = (Atom) residue.getAtomNode("HB3");
                Atom HG2 = (Atom) residue.getAtomNode("HG2");
                Atom HG3 = (Atom) residue.getAtomNode("HG3");
                Atom HD2 = (Atom) residue.getAtomNode("HD2");
                Atom HD3 = (Atom) residue.getAtomNode("HD3");
                Atom HE = (Atom) residue.getAtomNode("HE");
                Atom HH11 = (Atom) residue.getAtomNode("HH11");
                Atom HH12 = (Atom) residue.getAtomNode("HH12");
                Atom HH21 = (Atom) residue.getAtomNode("HH21");
                Atom HH22 = (Atom) residue.getAtomNode("HH22");
                Bond CG_CB = CG.getBond(CB);
                Bond CD_CG = CD.getBond(CG);
                Bond NE_CD = NE.getBond(CD);
                Bond CZ_NE = CZ.getBond(NE);
                Bond NH_CZ = NH1.getBond(CZ);
                Bond HB_CB = HB2.getBond(CB);
                Bond HG_CG = HG2.getBond(CG);
                Bond HD_CD = HD2.getBond(CD);
                Bond HE_NE = HE.getBond(NE);
                Bond HH_NH = HH11.getBond(NH1);
                double dCG_CB = CG_CB.bondType.distance;
                double dCD_CG = CD_CG.bondType.distance;
                double dNE_CD = NE_CD.bondType.distance;
                double dCZ_NE = CZ_NE.bondType.distance;
                double dNH_CZ = NH_CZ.bondType.distance;
                double dHB_CB= HB_CB.bondType.distance;
                double dHG_CG = HG_CG.bondType.distance;
                double dHD_CD = HD_CD.bondType.distance;
                double dHE_NE= HE_NE.bondType.distance;
                double dHH_NH = HH_NH.bondType.distance;
                Angle CG_CB_CA = CG.getAngle(CB, CA);
                Angle CD_CG_CB = CD.getAngle(CG, CB);
                Angle NE_CD_CG = NE.getAngle(CD, CG);
                Angle CZ_NE_CD = CZ.getAngle(NE, CD);
                Angle NH_CZ_NE = NH1.getAngle(CZ, NE);
                Angle HB_CB_CA = HB2.getAngle(CB, CA);
                Angle HG_CG_CB = HG2.getAngle(CG, CB);
                Angle HD_CD_CG = HD2.getAngle(CD, CG);
                Angle HE_NE_CD = HE.getAngle(NE, CD);
                Angle HH_NH_CZ = HH11.getAngle(NH1, CZ);
                double dCG_CB_CA = CG_CB_CA.angleType.angle[CG_CB_CA.nh];
                double dCD_CG_CB = CD_CG_CB.angleType.angle[CD_CG_CB.nh];
                double dNE_CD_CG = NE_CD_CG.angleType.angle[NE_CD_CG.nh];
                double dCZ_NE_CD = CZ_NE_CD.angleType.angle[CZ_NE_CD.nh];
                double dNH_CZ_NE = NH_CZ_NE.angleType.angle[NH_CZ_NE.nh];
                double dHB_CB_CA = HB_CB_CA.angleType.angle[HB_CB_CA.nh];
                double dHG_CG_CB = HG_CG_CB.angleType.angle[HG_CG_CB.nh];
                double dHD_CD_CG = HD_CD_CG.angleType.angle[HD_CD_CG.nh];
                double dHE_NE_CD = HE_NE_CD.angleType.angle[HE_NE_CD.nh];
                double dHH_NH_CZ = HH_NH_CZ.angleType.angle[HH_NH_CZ.nh];
                intxyz(CG, CB, dCG_CB, CA, dCG_CB_CA, N, rotamer.chi1, 0);
                intxyz(CD, CG, dCD_CG, CB, dCD_CG_CB, CA, rotamer.chi2, 0);
                intxyz(NE, CD, dNE_CD, CG, dNE_CD_CG, CB, rotamer.chi3, 0);
                intxyz(CZ, NE, dCZ_NE, CD, dCZ_NE_CD, CG, rotamer.chi4, 0);
                intxyz(NH1, CZ, dNH_CZ, NE, dNH_CZ_NE, CD, 180, 0);
                intxyz(NH2, CZ, dNH_CZ, NE, dNH_CZ_NE, NH1, 120.0, 1);
                intxyz(HB2, CB, dHB_CB, CA, dHB_CB_CA, CG, 109.4, 1);
                intxyz(HB3, CB, dHB_CB, CA, dHB_CB_CA, CG, 109.4, -1);
                intxyz(HG2, CG, dHG_CG, CB, dHG_CG_CB, CD, 109.4, 1);
                intxyz(HG3, CG, dHG_CG, CB, dHG_CG_CB, CD, 109.4, -1);
                intxyz(HD2, CD, dHD_CD, CG, dHD_CD_CG, NE, 109.4, 1);
                intxyz(HD3, CD, dHD_CD, CG, dHD_CD_CG, NE, 109.4, -1);
                intxyz(HE, NE, dHE_NE, CD, dHE_NE_CD, CZ, 120.0, 1);
                intxyz(HH11, NH1, dHH_NH, CZ, dHH_NH_CZ, NE, 180.0, 0);
                intxyz(HH12, NH1, dHH_NH, CZ, dHH_NH_CZ, HH11, 120.0, 1);
                intxyz(HH21, NH2, dHH_NH, CZ, dHH_NH_CZ, NE, 180.0, 0);
                intxyz(HH22, NH2, dHH_NH, CZ, dHH_NH_CZ, HH21, 120.0, 1);
                break;
            }
            default:
                break;
        }
    }
}
//    ROTAMER LIBRARY BASED ON STATISTICS FROM PONDER AND RICHARDS
//
//      RESIDUE   CHI1    CHI2    CHI3    CHI4      SIG1  SIG2  SIG3  SIG4
//  1   GLY
//  2   ALA
//  3   VAL      173.5                               9.0
//  4   VAL      -63.4                               8.1
//  5   VAL       69.3                               9.6
//  6   LEU      -64.9   176.0                       8.2   9.9
//  7   LEU     -176.4    63.1                      10.2   8.2
//  8   LEU     -165.3   168.2                      10.0  34.2
//  9   LEU       44.3    60.4                      20.0  18.8
// 10   ILE      -60.9   168.7                       7.5  11.6
// 11   ILE      -59.6   -64.1                       9.6  14.3
// 12   ILE       61.7   163.8                       5.0  16.4
// 13   ILE     -166.6   166.0                      10.1   8.9
// 14   ILE     -174.8    72.1                      24.9  10.5
// 15   SER       64.7                              16.1
// 16   SER      -69.7                              14.6
// 17   SER     -176.1                              20.2
// 18   THR       62.7                               8.5
// 19   THR      -59.7                               9.4
// 20   THR     -169.5                               6.6
// 21   CYS      -65.2                              10.1
// 22   CYS     -179.6                               9.5
// 23   CYS       63.5                               9.6
// 24   PRO       24.0                               8.0
// 25   PRO        0.0                               8.0
// 26   PRO      -24.0                               8.0
// 27   PHE      -66.3    94.3                      10.2  19.5
// 28   PHE     -179.2    78.9                       9.3   8.9
// 29   PHE       66.0    90.7                      12.0   9.4
// 30   PHE      -71.9    -0.4                      16.3  26.1
// 31   TYR      -66.5    96.6                      11.4  21.8
// 32   TYR     -179.7    71.9                      12.6  13.4
// 33   TYR       63.3    89.1                       9.4  13.0
// 34   TYR      -67.2    -1.0                      13.2  20.1
// 35   TRP      -70.4   100.5                       7.0  18.2
// 36   TRP       64.8   -88.9                      13.0   5.3
// 37   TRP     -177.3   -95.1                       7.9   7.6
// 38   TRP     -179.5    87.5                       3.4   3.8
// 39   TRP      -73.3   -87.7                       6.5   8.1
// 40   TRP       62.2   112.5                      10.0  15.0
// 41   HIS      -62.8   -74.3                      10.0  17.2
// 42   HIS     -175.2   -87.7                      15.4  43.5
// 43   HIS      -69.8    96.1                       5.9  32.2
// 44   HIS       67.9   -80.5                      17.4  40.7
// 45   HIS     -177.3   100.5                       6.3  14.0
// 46   HIS       48.8    89.5                      10.0  30.0
// 47   ASP      -68.3   -25.7                       9.2  31.1
// 48   ASP     -169.1     3.9                       9.5  38.9
// 49   ASP       63.7     2.4                       9.9  29.4
// 50   ASN      -68.3   -36.8                      12.3  25.2
// 51   ASN     -177.1     1.3                       8.8  34.1
// 52   ASN      -67.2   128.8                      10.8  24.2
// 53   ASN       63.9    -6.8                       3.7  13.5
// 54   ASN     -174.9  -156.8                      17.9  58.9
// 55   ASN       63.6    53.8                       6.6  17.1
// 56   GLU      -69.6  -177.2   -11.4              19.2  21.7  44.8
// 57   GLU     -176.2   175.4    -6.7              14.9  10.6  39.0
// 58   GLU      -64.6   -69.1   -33.4              13.5  17.3  27.4
// 59   GLU      -55.6    77.0    25.3              10.6   6.8  32.6
// 60   GLU       69.8  -179.0     6.6              10.6  23.7  64.2
// 61   GLU     -173.6    70.6    14.0              14.6   8.7  37.1
// 62   GLU       63.0   -80.4    16.3               4.3  13.9  20.8
// 63   GLN      -66.7  -178.5   -24.0              14.1  14.9  38.0
// 64   GLN      -66.7  -178.5   156.0              14.1  14.9  38.0
// 65   GLN     -174.6  -177.7   -24.0              11.5  17.2  38.0
// 66   GLN     -174.6  -177.7   156.0              11.5  17.2  38.0
// 67   GLN      -58.7   -63.8   -46.3              11.2  16.1  27.7
// 68   GLN      -51.3   -90.4   165.0               7.3  22.8  38.2
// 69   GLN     -179.4    67.3    26.8              21.5   7.9  38.4
// 70   GLN      167.5    70.9   174.2              14.8   3.7   7.1
// 71   GLN       70.8  -165.6   -24.0              13.0   9.5  38.0
// 72   GLN       70.8  -165.6   156.0              13.0   9.5  38.0
// 73   MET      -64.5   -68.5   -75.6              12.7   6.0  14.1
// 74   MET      -78.3  -174.7    65.0               5.4  15.7  20.0
// 75   MET      -78.3  -174.7   180.0               5.4  15.7  20.0
// 76   MET      -78.3  -174.7   -65.0               5.4  15.7  20.0
// 77   MET      178.9   179.0    65.0               8.7  13.4  20.0
// 78   MET      178.9   179.0   180.0               8.7  13.4  20.0
// 79   MET      178.9   179.0   -65.0               8.7  13.4  20.0
// 80   MET      -70.0   -65.0    65.0              21.0  20.0  20.0
// 81   MET     -170.0    65.0   180.0              24.0  20.0  20.0
// 82   MET     -170.0   -65.0   180.0              24.0  20.0  20.0
// 83   MET      -70.0    65.0   180.0              21.0  20.0  20.0
// 84   MET      -70.0   -65.0   180.0              21.0  20.0  20.0
// 85   MET       61.0    65.0   180.0              21.0  20.0  20.0
// 86   LYS     -170.0   180.0    65.0   180.0      24.0  20.0  20.0  20.0
// 87   LYS     -170.0   180.0   180.0    65.0      24.0  20.0  20.0  20.0
// 88   LYS     -170.0   180.0   180.0   180.0      24.0  20.0  20.0  20.0
// 89   LYS     -170.0   180.0   -65.0   180.0      24.0  20.0  20.0  20.0
// 90   LYS     -170.0   -65.0   180.0   180.0      24.0  20.0  20.0  20.0
// 91   LYS      -70.0    65.0   180.0   180.0      21.0  20.0  20.0  20.0
// 92   LYS      -70.0   180.0    65.0   180.0      21.0  20.0  20.0  20.0
// 93   LYS      -70.0   180.0   180.0   180.0      21.0  20.0  20.0  20.0
// 94   LYS      -70.0   180.0   180.0   -65.0      21.0  20.0  20.0  20.0
// 95   LYS      -70.0   180.0   -65.0   180.0      21.0  20.0  20.0  20.0
// 96   LYS      -70.0   -65.0   180.0   180.0      21.0  20.0  20.0  20.0
// 97   LYS      -70.0   -65.0   180.0   -65.0      21.0  20.0  20.0  20.0
// 98   ARG       61.0   180.0    65.0    90.0      25.0  20.0  20.0  20.0
// 99   ARG       61.0   180.0   180.0   180.0      25.0  20.0  20.0  20.0
//100   ARG     -170.0   180.0    65.0    90.0      24.0  20.0  20.0  20.0
//101   ARG     -170.0   180.0   180.0    90.0      24.0  20.0  20.0  20.0
//102   ARG     -170.0   180.0   180.0   180.0      24.0  20.0  20.0  20.0
//103   ARG     -170.0   180.0   180.0   -90.0      24.0  20.0  20.0  20.0
//104   ARG     -170.0   180.0   -65.0   180.0      24.0  20.0  20.0  20.0
//105   ARG      -70.0   180.0    65.0    90.0      21.0  20.0  20.0  20.0
//106   ARG      -70.0   180.0    65.0   180.0      21.0  20.0  20.0  20.0
//107   ARG      -70.0   180.0   180.0   180.0      21.0  20.0  20.0  20.0
//108   ARG      -70.0   180.0   180.0   -90.0      21.0  20.0  20.0  20.0
//109   ARG      -70.0   180.0   -65.0   180.0      21.0  20.0  20.0  20.0
//110   ARG     -170.0    65.0    65.0   180.0      21.0  20.0  20.0  20.0
//111   ARG      -70.0   -65.0   -65.0   180.0      21.0  20.0  20.0  20.0
<|MERGE_RESOLUTION|>--- conflicted
+++ resolved
@@ -58,15 +58,11 @@
             rotamerCache[i] = null;
         }
     }
-<<<<<<< HEAD
 
-=======
-    
     public static LibraryName getLibrary() {
         return libraryName;
     }
-    
->>>>>>> bdfe0f51
+
     /**
      * Return an array of Rotamers for the given amino acid.
      *
