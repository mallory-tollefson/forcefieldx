--- conflicted
+++ resolved
@@ -753,16 +753,6 @@
                 Atom HB2 = (Atom) residue.getAtomNode("HB2");
                 Atom HB3 = (Atom) residue.getAtomNode("HB3");
                 Atom HG = (Atom) residue.getAtomNode("HG");
-<<<<<<< HEAD
-                intxyz(OG, CB, 1.41, CA, 107.5, N, rotamer.chi1, 0);
-                intxyz(HB2, CB, 1.11, CA, 109.4, OG, 106.7, 1);
-                intxyz(HB3, CB, 1.11, CA, 109.4, OG, 106.7, -1);
-                if (rotamer.length == 2) {
-                    intxyz(HG, OG, 0.94, CB, 106.9, CA, rotamer.chi2, 0);
-                } else {
-                    intxyz(HG, OG, 0.94, CB, 106.9, CA, 180.0, 0);
-                }
-=======
                 Bond OG_CB = OG.getBond(CB);
                 Bond HB_CB = HB2.getBond(CB);
                 Bond HG_OG = HG.getBond(OG);
@@ -779,7 +769,11 @@
                 intxyz(HB2, CB, dHB_CB, CA, dHB_CB_CA, OG, 106.7, 1);
                 intxyz(HB3, CB, dHB_CB, CA, dHB_CB_CA, OG, 106.7, -1);
                 intxyz(HG, OG, dHG_OG, CB, dHG_OG_CB, CA, 180.0, 0);
->>>>>>> 09414122
+                if (rotamer.length == 2) {
+                    intxyz(HG, OG, dHG_OG, CB, dHG_OG_CB, CA, rotamer.chi2, 0);
+                } else {
+                    intxyz(HG, OG, dHG_OG, CB, dHG_OG_CB, CA, 180.0, 0);
+                }
                 break;
             }
             case THR: {
@@ -793,19 +787,6 @@
                 Atom HG21 = (Atom) residue.getAtomNode("HG21");
                 Atom HG22 = (Atom) residue.getAtomNode("HG22");
                 Atom HG23 = (Atom) residue.getAtomNode("HG23");
-<<<<<<< HEAD
-                intxyz(OG1, CB, 1.41, CA, 107.5, N, rotamer.chi1, 0);
-                intxyz(CG2, CB, 1.54, CA, 109.5, OG1, 107.7, 1);
-                intxyz(HB, CB, 1.11, CA, 109.4, OG1, 106.7, -1);
-                if (rotamer.length == 2) {
-                    intxyz(HG1, OG1, 0.94, CB, 106.9, CA, 180.0, 0);
-                } else {
-                    intxyz(HG1, OG1, 0.94, CB, 106.9, CA, rotamer.chi2, 0);
-                }
-                intxyz(HG21, CG2, 1.11, CB, 110.0, CA, 180.0, 0);
-                intxyz(HG22, CG2, 1.11, CB, 110.0, HG21, 109.0, 1);
-                intxyz(HG23, CG2, 1.11, CB, 110.0, HG21, 109.0, -1);
-=======
                 Bond OG1_CB = OG1.getBond(CB);
                 Bond CG2_CB = CG2.getBond(CB);
                 Bond HB_CB = HB.getBond(CB);
@@ -830,10 +811,14 @@
                 intxyz(CG2, CB, dCG2_CB, CA, dCG2_CB_CA, OG1, 107.7, 1);
                 intxyz(HB, CB, dHB_CB, CA, dHB_CB_CA, OG1, 106.7, -1);
                 intxyz(HG1, OG1, dHG1_OG1, CB, dHG1_OG1_CB, CA, 180.0, 0);
+                if (rotamer.length == 2) {
+                    intxyz(HG1, OG1, dHG1_OG1, CB, dHG1_OG1_CB, CA, rotamer.chi2, 0);
+                } else {
+                    intxyz(HG1, OG1, dHG1_OG1, CB, dHG1_OG1_CB, CA, 180, 0);
+                }
                 intxyz(HG21, CG2, dHG2_CG2, CB, dHG2_CG2_CB, CA, 180.0, 0);
                 intxyz(HG22, CG2, dHG2_CG2, CB, dHG2_CG2_CB, HG21, 109.0, 1);
                 intxyz(HG23, CG2, dHG2_CG2, CB, dHG2_CG2_CB, HG21, 109.0, -1);
->>>>>>> 09414122
                 break;
             }
             case CYS:
