--- conflicted
+++ resolved
@@ -4648,7 +4648,6 @@
             private double xr, yr, zr;
             private double dist2, vdwsum;
             private double zstep;
-<<<<<<< HEAD
             private double ttr;
             private final double t[][] = new double[3][maxt];
             private final double tax[][] = new double[3][maxt];
@@ -4671,20 +4670,6 @@
             private final boolean ttbur[] = new boolean[maxtt];
             private final boolean ttfree[] = new boolean[maxtt];
             private final boolean afree[] = new boolean[nAtoms];
-=======
-            private double arci[] = new double[maxarc];
-            private double arcf[] = new double[maxarc];
-            private double dx[] = new double[maxarc];
-            private double dy[] = new double[maxarc];
-            private double dsq[] = new double[maxarc];
-            private double d[] = new double[maxarc];
-            private boolean skip[] = new boolean[nAtoms];
-            private double vdwrad[] = new double[nAtoms];
-            private double radius[] = new double[nAtoms];
-            private double a[][] = new double[3][nAtoms];
-            private double dex[][] = new double[3][nAtoms];
-
->>>>>>> b7643101
             // Extra padding to avert cache interference.
             private long pad0, pad1, pad2, pad3, pad4, pad5, pad6, pad7;
             private long pad8, pad9, pada, padb, padc, padd, pade, padf;
@@ -7008,7 +6993,6 @@
                 }
 
                 /*
-<<<<<<< HEAD
                  * Compute the area and volume due to convex faces
                  * as well as the area partitioned among the atoms.
                  */
@@ -7136,30 +7120,6 @@
                             }
                             // These two probes may have intersecting surfaces.
                             dpp = VectorMath.dist(ai, aj);
-=======
-                 * Set atom coordinates and radii, the excluded buffer
-                 * radius ("exclude") is added to atomic radii.
-                 */
-                for (i = 0; i < nAtoms; i++) {
-                    if (radius[i] == 0.0) {
-                        skip[i] = true;
-                    } else {
-                        radius[i] += exclude;
-                        skip[i] = false;
-                    }
-                }
-
-                // Find the analytical volume and surface area.
-                wiggle();
-                nearby();
-                torus();
-                place();
-                compress();
-                saddles();
-                contact();
-                vam(volume, area);
-            }
->>>>>>> b7643101
 
                             // Compute the midpoint.
                             for (k = 0; k < 3; k++) {
@@ -7200,7 +7160,6 @@
                                 }
                                 if (!cintp) {
 
-<<<<<<< HEAD
                                     continue;
                                 }
                                 it = fnt[ke][ifn];
@@ -7278,286 +7237,6 @@
                             case1 = (alli && allj && !anyi && !anyj);
                             case2 = (anyi && anyj && spindl);
                             if (!case1 && !case2) {
-=======
-                // Apply a small perturbation of fixed magnitude to each atom.
-                size = 0.000001;
-                for (i = 0; i < nAtoms; i++) {
-                    vector = getRandomVector(vector);
-                    a[0][i] = x[i] + (size * vector[0]);
-                    a[1][i] = y[i] + (size * vector[1]);
-                    a[2][i] = z[i] + (size * vector[2]);
-                }
-            }
-
-            public void nearby() {
-                int maxclsa = 1000;
-                int iptr, juse;
-                int i1, j1, k1;
-                int iatom, jatom;
-                int ici, icj, ick;
-                int jci, jcj, jck;
-                int jcls, jmin;
-                int jmincls, jmold;
-                int ncls, nclsa;
-                int clsa[] = new int[maxclsa];
-                int itnl[] = new int[maxclsa];
-                int icuptr[];
-                int ico[][];
-                int icube[][][] = new int[maxcube][maxcube][maxcube];
-                double radmax, width;
-                double sum, sumi;
-                double dist2, d2, r2;
-                double vect1, vect2, vect3;
-                double comin[] = new double[3];
-                boolean scube[][][] = new boolean[maxcube][maxcube][maxcube];
-                boolean sscube[][][] = new boolean[maxcube][maxcube][maxcube];
-
-                /*
-                 * Ignore all atoms that are completely inside another atom;
-                 * may give nonsense results if this step is not taken.
-                 */
-
-                /*   for(i=0; i < nAtoms-1; i++) {
-                 if (!skip[i]) {
-                 for(j=i+1; j < nAtoms; j++) {
-                 d2 = dist2[a[0][i]][a[0][j]];
-                 r2 = (radius[i] - radius[j])*(radius[i] - radius[j]);
-                 if (!skip(j) && d2 < r2) then
-                 if (ar(i) .lt. ar(j)) then
-                 skip(i) = .true.
-                 else
-                 skip(j) = .true.
-                 end if
-                 end if
-                 }
-                 }
-                 }
-
-                 // Check for new coordinate minima and radii maxima.
-
-                 radmax = 0.0;
-                 do k = 1, 3
-                 comin(k) = a(k,1)
-                 end do
-                 do i = 1, na
-                 do k = 1, 3
-                 if (a(k,i) .lt. comin(k))  comin(k) = a(k,i)
-                 end do
-                 if (ar(i) .gt. radmax)  radmax = ar(i)
-                 end do
-                 c
-                 c     calculate width of cube from maximum
-                 c     atom radius and probe radius
-                 c
-                 width = 2.0d0 * (radmax+pr)
-                 c
-                 c     perform dynamic allocation of some local arrays
-                 c
-                 allocate (icuptr(na))
-                 allocate (ico(3,na))
-                 c
-                 c     set up cube arrays; first the integer coordinate arrays
-                 c
-                 do i = 1, na
-                 do k = 1, 3
-                 ico(k,i) = (a(k,i)-comin(k))/width + 1
-                 if (ico(k,i) .lt. 1) then
-                 call cerror ('Cube Coordinate Too Small')
-                 else if (ico(k,i) .gt. maxcube) then
-                 call cerror ('Cube Coordinate Too Large')
-                 end if
-                 end do
-                 end do
-                 c
-                 c     initialize head pointer and srn=2 arrays
-                 c
-                 do i = 1, maxcube
-                 do j = 1, maxcube
-                 do k = 1, maxcube
-                 icube(i,j,k) = 0
-                 scube(i,j,k) = .false.
-                 sscube(i,j,k) = .false.
-                 end do
-                 end do
-                 end do
-                 c
-                 c     initialize linked list pointers
-                 c
-                 do i = 1, na
-                 icuptr(i) = 0
-                 end do
-                 c
-                 c     set up head and later pointers for each atom
-                 c
-                 do iatom = 1, na
-                 c
-                 c     skip atoms with surface request numbers of zero
-                 c
-                 if (skip(iatom))  goto 30
-                 i = ico(1,iatom)
-                 j = ico(2,iatom)
-                 k = ico(3,iatom)
-                 if (icube(i,j,k) .le. 0) then
-                 c
-                 c     first atom in this cube
-                 c
-                 icube(i,j,k) = iatom
-                 else
-                 c
-                 c     add to end of linked list
-                 c
-                 iptr = icube(i,j,k)
-                 10       continue
-                 c
-                 c     check for duplicate atoms, turn off one of them
-                 c
-                 if (dist2(a(1,iatom),a(1,iptr)) .le. 0.0d0) then
-                 skip(iatom) = .true.
-                 goto 30
-                 end if
-                 c
-                 c     move on down the list
-                 c
-                 if (icuptr(iptr) .le. 0)  goto 20
-                 iptr = icuptr(iptr)
-                 goto 10
-                 20       continue
-                 c
-                 c     store atom number
-                 c
-                 icuptr(iptr) = iatom
-                 end if
-                 c
-                 c     check for surfaced atom
-                 c
-                 if (.not. skip(iatom))  scube(i,j,k) = .true.
-                 30    continue
-                 end do
-                 c
-                 c     check if this cube or any adjacent cube has active atoms
-                 c
-                 do k = 1, maxcube
-                 do j = 1, maxcube
-                 do i = 1, maxcube
-                 if (icube(i,j,k) .ne. 0) then
-                 do k1 = max(k-1,1), min(k+1,maxcube)
-                 do j1 = max(j-1,1), min(j+1,maxcube)
-                 do i1 = max(i-1,1), min(i+1,maxcube)
-                 if (scube(i1,j1,k1)) then
-                 sscube(i,j,k) = .true.
-                 end if
-                 end do
-                 end do
-                 end do
-                 end if
-                 end do
-                 end do
-                 end do
-                 ncls = 0
-                 c
-                 c     zero pointers for atom and find its cube
-                 c
-                 do i = 1, na
-                 nclsa = 0
-                 nosurf(i) = skip(i)
-                 acls(1,i) = 0
-                 acls(2,i) = 0
-                 if (skip(i))  goto 70
-                 ici = ico(1,i)
-                 icj = ico(2,i)
-                 ick = ico(3,i)
-                 c
-                 c     skip iatom if its cube and adjoining
-                 c     cubes contain only blockers
-                 c
-                 if (.not. sscube(ici,icj,ick))  goto 70
-                 sumi = 2.0d0*pr + ar(i)
-                 c
-                 c     check iatom cube and adjacent cubes for neighboring atoms
-                 c
-                 do jck = max(ick-1,1), min(ick+1,maxcube)
-                 do jcj = max(icj-1,1), min(icj+1,maxcube)
-                 do jci = max(ici-1,1), min(ici+1,maxcube)
-                 j = icube(jci,jcj,jck)
-                 40             continue
-                 c
-                 c     check for end of linked list for this cube
-                 c
-                 if (j .le. 0)  goto 60
-                 if (i .eq. j)  goto 50
-                 if (skip(j))  goto 50
-                 c
-                 c     distance check
-                 c
-                 sum = sumi + ar(j)
-                 vect1 = abs(a(1,j) - a(1,i))
-                 if (vect1 .ge. sum)  goto 50
-                 vect2 = abs(a(2,j) - a(2,i))
-                 if (vect2 .ge. sum)  goto 50
-                 vect3 = abs(a(3,j) - a(3,i))
-                 if (vect3 .ge. sum)  goto 50
-                 d2 = vect1**2 + vect2**2 + vect3**2
-                 if (d2 .ge. sum**2)  goto 50
-                 c
-                 c     atoms are neighbors, save atom number in temporary array
-                 c
-                 if (.not. skip(j))  nosurf(i) = .false.
-                 nclsa = nclsa + 1
-                 if (nclsa .gt. maxclsa) then
-                 call cerror ('Too many Neighbors for Atom')
-                 end if
-                 itnl(nclsa) = j
-                 50             continue
-                 c
-                 c     get number of next atom in cube
-                 c
-                 j = icuptr(j)
-                 goto 40
-                 60             continue
-                 end do
-                 end do
-                 end do
-                 if (nosurf(i))  goto 70
-                 c
-                 c     set up neighbors arrays with jatom in increasing order
-                 c
-                 jmold = 0
-                 do juse = 1, nclsa
-                 jmin = na + 1
-                 do jcls = 1, nclsa
-                 c
-                 c     don't use ones already sorted
-                 c
-                 if (itnl(jcls) .gt. jmold) then
-                 if (itnl(jcls) .lt. jmin) then
-                 jmin = itnl(jcls)
-                 jmincls = jcls
-                 end if
-                 end if
-                 end do
-                 jmold = jmin
-                 jcls = jmincls
-                 jatom = itnl(jcls)
-                 clsa(juse) = jatom
-                 end do
-                 c
-                 c     set up pointers to first and last neighbors of atom
-                 c
-                 if (nclsa .gt. 0) then
-                 acls(1,i) = ncls + 1
-                 do m = 1, nclsa
-                 ncls = ncls + 1
-                 if (ncls > maxcls) {
-                 logger.severe("Too many Neighboring Atom Pairs");
-                 }
-                 cls(ncls) = clsa(m)
-                 end do
-                 acls(2,i) = ncls
-                 end if
-                 70    continue
-                 end do*/
-            }
->>>>>>> b7643101
 
                                 continue;
                             }
@@ -7984,15 +7663,10 @@
              * coordinate axis; returns an angle in the range [0,2*PI].
              */
 
-<<<<<<< HEAD
             public double vecang(double v1[], double v2[], double axis[], double hand) {
 
                 double vecang;
                 double angle, a1, a2, a12, dt;
-=======
-                // Get a pair of appropriate components in the plane.
-                s = 2.0;
->>>>>>> b7643101
 
                 a1 = VectorMath.r(v1);
                 a2 = VectorMath.r(v2);
@@ -8011,7 +7685,6 @@
                 return vecang;
             }
 
-<<<<<<< HEAD
             public double depth(int ip, double alt[]) {
 
                 int k, ia1, ia2, ia3;
@@ -8045,14 +7718,6 @@
                     angle = -1.0;
                 }
                 return angle;
-=======
-                // Construct the 3-dimensional random unit vector.
-                vector[2] = 1.0 - 2.0 * s;
-                s = 2.0 * sqrt(1.0 - s);
-                vector[1] = s * y;
-                vector[0] = s * x;
-                return vector;
->>>>>>> b7643101
             }
 
             @Override
