--- conflicted
+++ resolved
@@ -64,13 +64,9 @@
 import ffx.potential.parsers.PDBFilter;
 import ffx.potential.parsers.XYZFilter;
 
-<<<<<<< HEAD
-import static ffx.potential.extended.ExtUtils.prop;
 import static ffx.potential.extended.SBLogger.SB;
 
 
-=======
->>>>>>> bac991ac
 /**
  * Run NVE or NVT molecular dynamics.
  *
@@ -91,16 +87,9 @@
     private Integrator integrator;
     private File restartFile = null;
     private DYNFilter dynFilter = null;
-<<<<<<< HEAD
     private int printFrequency = 100;
     private int printEsvFrequency = -1;
     private int saveSnapshotFrequency = 1000;
-=======
-    private static final int DEFAULT_PRINT_FREQ = 250;
-    private int printFrequency = DEFAULT_PRINT_FREQ;
-    private static final int DEFAULT_SNAP_FREQ = 10000;
-    private int saveSnapshotFrequency = DEFAULT_SNAP_FREQ;
->>>>>>> bac991ac
     private int removeCOMMotionFrequency = 100;
     private boolean initVelocities = true;
     private boolean constantPressure = false;
@@ -130,7 +119,6 @@
     private DynamicsState dynamicsState;
     private double totalSimTime = 0.0;
     
-    private final boolean reinitRemovesCOM = prop("md-reinitRemovesCOM", true);
     private MonteCarloNotification mcNotification = MonteCarloNotification.NEVER;
     public enum MonteCarloNotification {
         NEVER, EACH_STEP, AFTER_DYNAMICS;
@@ -269,7 +257,6 @@
      * Reinitialize the MD engine after a chemical change.
      */
     public void reInit() {
-        final boolean removeCenterOfMassMotion = reinitRemovesCOM;
         numberOfVariables = potential.getNumberOfVariables();
         mass = potential.getMass();
         x = new double[numberOfVariables];
@@ -285,7 +272,7 @@
             grad = ((ForceFieldEnergy) potential).getGradients(grad);
         }
         thermostat.setNumberOfVariables(numberOfVariables, x, v, mass,
-                potential.getVariableTypes(), removeCenterOfMassMotion);
+                potential.getVariableTypes(), true);
         integrator.setNumberOfVariables(numberOfVariables, x, v, a, aPrevious, mass);
     }
 
@@ -452,7 +439,7 @@
         /**
          * Convert the print interval to a print frequency.
          */
-        printFrequency = DEFAULT_PRINT_FREQ;
+        printFrequency = 100;
         if (printInterval >= this.dt) {
             printFrequency = (int) (printInterval / this.dt);
         }
@@ -460,7 +447,7 @@
         /**
          * Convert the save interval to a save frequency.
          */
-        saveSnapshotFrequency = DEFAULT_SNAP_FREQ;
+        saveSnapshotFrequency = 1000;
         if (saveInterval >= this.dt) {
             saveSnapshotFrequency = (int) (saveInterval / this.dt);
         }
@@ -902,13 +889,8 @@
             /**
              * Update extended system variables if present.
              */
-<<<<<<< HEAD
             if (esvSystem != null) {
                 esvSystem.propagateESVs(currentTemperature, dt, step*dt);
-=======
-            if (extendedSystem != null) {
-                extendedSystem.propagateESVs(currentTemperature, dt, step * dt);
->>>>>>> bac991ac
             }
 
             /**
