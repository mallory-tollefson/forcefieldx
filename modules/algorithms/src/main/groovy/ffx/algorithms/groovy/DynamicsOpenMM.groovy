--- conflicted
+++ resolved
@@ -1,7 +1,5 @@
 package ffx.algorithms.groovy
 
-import ffx.algorithms.MolecularDynamics
-import ffx.algorithms.MolecularDynamicsOpenMM
 import ffx.numerics.Potential
 import org.apache.commons.io.FilenameUtils
 
@@ -119,34 +117,17 @@
             dyn = null
         }
 
-<<<<<<< HEAD
-        forceFieldEnergyOpenMM = (ForceFieldEnergyOpenMM) forceFieldEnergy
-        forceFieldEnergyOpenMM.setCoeffOfFriction(coeffOfFriction)
-        forceFieldEnergyOpenMM.setCollisionFreq(collisionFreq)
-
-        MolecularDynamics moldyn = MolecularDynamics.dynamicsFactory(activeAssembly, forceFieldEnergyOpenMM, activeAssembly.getProperties(),
-                algorithmListener, dynamics.thermostat, dynamics.integrator)
-
-        //MolecularDynamics molDyn = dynamics.getDynamics(potential, activeAssembly, sh)
-
-        if (moldyn instanceof MolecularDynamicsOpenMM){
-            MolecularDynamicsOpenMM moldynOpenMM = (MolecularDynamicsOpenMM) moldyn;
-            moldynOpenMM.setRestartFrequency(dynamics.write)
-            moldynOpenMM.setFileType(writeout.getFileType())
-            moldynOpenMM.setIntervalSteps(trajSteps)
-=======
         MolecularDynamics moldyn = MolecularDynamics.dynamicsFactory(activeAssembly, forceFieldEnergy, activeAssembly.getProperties(),
                 algorithmListener, dynamics.thermostat, dynamics.integrator)
 
         if (moldyn instanceof MolecularDynamicsOpenMM) {
             molDynOpenMM = (MolecularDynamicsOpenMM) moldyn
-            ForceFieldEnergyOpenMM forceFieldEnergyOpenMM = molDynOpenMM.getForceFieldEnergyOpenMM()
+            forceFieldEnergyOpenMM = molDynOpenMM.getForceFieldEnergyOpenMM();
             forceFieldEnergyOpenMM.setCoeffOfFriction(coeffOfFriction)
             forceFieldEnergyOpenMM.setCollisionFreq(collisionFreq)
             molDynOpenMM.setRestartFrequency(dynamics.write)
             molDynOpenMM.setFileType(writeout.getFileType())
             molDynOpenMM.setIntervalSteps(trajSteps)
->>>>>>> 13f0f789
             boolean initVelocities = true
             molDynOpenMM.dynamic(dynamics.steps, dynamics.dt, dynamics.report, dynamics.write, dynamics.temp, initVelocities, dyn)
         } else {
