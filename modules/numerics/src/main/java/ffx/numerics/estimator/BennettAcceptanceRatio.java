//******************************************************************************
//
// Title:       Force Field X.
// Description: Force Field X - Software for Molecular Biophysics.
// Copyright:   Copyright (c) Michael J. Schnieders 2001-2020.
//
// This file is part of Force Field X.
//
// Force Field X is free software; you can redistribute it and/or modify it
// under the terms of the GNU General Public License version 3 as published by
// the Free Software Foundation.
//
// Force Field X is distributed in the hope that it will be useful, but WITHOUT
// ANY WARRANTY; without even the implied warranty of MERCHANTABILITY or FITNESS
// FOR A PARTICULAR PURPOSE. See the GNU General Public License for more
// details.
//
// You should have received a copy of the GNU General Public License along with
// Force Field X; if not, write to the Free Software Foundation, Inc., 59 Temple
// Place, Suite 330, Boston, MA 02111-1307 USA
//
// Linking this library statically or dynamically with other modules is making a
// combined work based on this library. Thus, the terms and conditions of the
// GNU General Public License cover the whole combination.
//
// As a special exception, the copyright holders of this library give you
// permission to link this library with independent modules to produce an
// executable, regardless of the license terms of these independent modules, and
// to copy and distribute the resulting executable under terms of your choice,
// provided that you also meet, for each linked independent module, the terms
// and conditions of the license of that module. An independent module is a
// module which is not derived from or based on this library. If you modify this
// library, you may extend this exception to your version of the library, but
// you are not obligated to do so. If you do not wish to do so, delete this
// exception statement from your version.
//
//******************************************************************************
package ffx.numerics.estimator;

<<<<<<< HEAD
import ffx.numerics.math.FFXSummaryStatistics;
import ffx.numerics.math.ScalarMath;
import ffx.utilities.Constants;
=======
import java.util.Random;
import java.util.logging.Logger;
import static java.util.Arrays.copyOf;
import static java.util.Arrays.fill;
import static java.util.Arrays.stream;
>>>>>>> 00a2eb4c

import static org.apache.commons.math3.util.FastMath.log;
import static org.apache.commons.math3.util.FastMath.sqrt;

import ffx.numerics.math.SummaryStatistics;
import ffx.utilities.Constants;
import static ffx.numerics.estimator.EstimateBootstrapper.getBootstrapIndices;
import static ffx.numerics.math.ScalarMath.fermiFunction;

/**
 * The Bennett Acceptance Ratio class implements the Bennett Acceptance Ratio (BAR)
 * statistical estimator, based on the Tinker implementation.
 * <p>
 * Literature References (from Tinker):
 * C. H. Bennett, "Efficient Estimation of Free Energy Differences
 * from Monte Carlo Data", Journal of Computational Physics, 22,
 * 245-268 (1976)
 * <p>
 * M. A. Wyczalkowski, A. Vitalis and R. V. Pappu, "New Estimators
 * for Calculating Solvation Entropy and Enthalpy and Comparative
 * Assessments of Their Accuracy and Precision, Journal of Physical
 * Chemistry, 114, 8166-8180 (2010)  [modified BAR algorithm, non-implemented entropy/enthalpy]
 * <p>
 * K. B. Daly, J. B. Benziger, P. G. Debenedetti and
 * A. Z. Panagiotopoulos, "Massively Parallel Chemical Potential
 * Calculation on Graphics Processing Units", Computer Physics
 * Communications, 183, 2054-2062 (2012)  [non-implemented NPT modification]
 *
 * @author Michael J. Schnieders
 * @author Jacob M. Litman
 * @since 1.0
 */
public class BennettAcceptanceRatio extends SequentialEstimator implements BootstrappableEstimator {
    private static final Logger logger = Logger.getLogger(BennettAcceptanceRatio.class.getName());
    private static final double DEFAULT_TOLERANCE = 1.0E-7;
    private static final int MAX_ITERS = 100;
    private final int nWindows;
    private final double[] estForwards;
    private final double[] estBackwards;
    private final double[] dGs;
    private final double[] uncerts;
    private final double tolerance;
    private final Random random = new Random(); // TODO: Use provided seed.
    // Hang onto these in case the end-user wants them?
    private final Zwanzig forwardsFEP;
    private final Zwanzig backwardsFEP;
    private double totDG;
    private double totUncert;

    /**
     * Constructs a BAR estimator and obtains an initial free energy estimate.
     *
     * @param lambdaValues Values of lambda used.
     * @param energiesLow  Energies of trajectory i at lambda (i-1).
     * @param energiesAt   Energies of trajectory i at lambda i.
     * @param energiesHigh Energies of trajectory i at lambda (i+1).
     * @param temperature  Temperature of each trajectory.
     */
    public BennettAcceptanceRatio(double[] lambdaValues, double[][] energiesLow, double[][] energiesAt, double[][] energiesHigh, double[] temperature) {
        this(lambdaValues, energiesLow, energiesAt, energiesHigh, temperature, DEFAULT_TOLERANCE);
    }

    /**
     * Constructs a BAR estimator and obtains an initial free energy estimate.
     *
     * @param lambdaValues Values of lambda used.
     * @param energiesLow  Energies of trajectory i at lambda (i-1).
     * @param energiesAt   Energies of trajectory i at lambda i.
     * @param energiesHigh Energies of trajectory i at lambda (i+1).
     * @param temperature  Temperature of each trajectory.
     * @param tolerance    Convergence criterion in kcal/mol for BAR iteration.
     */
    public BennettAcceptanceRatio(double[] lambdaValues, double[][] energiesLow, double[][] energiesAt, double[][] energiesHigh, double[] temperature, double tolerance) {
        super(lambdaValues, energiesLow, energiesAt, energiesHigh, temperature);
        // Used to seed an initial guess.
        forwardsFEP = new Zwanzig(lambdaValues, energiesLow, energiesAt, energiesHigh, temperature, Zwanzig.Directionality.FORWARDS);
        backwardsFEP = new Zwanzig(lambdaValues, energiesLow, energiesAt, energiesHigh, temperature, Zwanzig.Directionality.BACKWARDS);

        nWindows = nTrajectories - 1;
        estForwards = forwardsFEP.getBinEnergies();
        estBackwards = backwardsFEP.getBinEnergies();

        dGs = new double[nWindows];
        uncerts = new double[nWindows];
        this.tolerance = tolerance;
        estimateDG();
    }

    @Override
    public BennettAcceptanceRatio copyEstimator() {
        return new BennettAcceptanceRatio(lamVals, eLow, eAt, eHigh, temperatures, tolerance);
    }

    /**
     * Main driver for estimation of delta-G. Based on Tinker implementation, which uses the substitution
     * proposed in Wyczalkowski, Vitalis and Pappu 2010.
     *
     * @param randomSamples Whether to use random sampling (for bootstrap analysis).
     */
    @Override
    public void estimateDG(final boolean randomSamples) {
        double cumDG = 0;
        fill(dGs, 0);
        fill(uncerts, 0);
        for (int i = 0; i < nWindows; i++) {
            boolean converged = false;
            double c = 0.5 * (estForwards[i] + estBackwards[i]); // Free energy estimate/shift constant.
            double cold = c;
            int len0 = eAt[i].length;
            int len1 = eAt[i + 1].length;

            if (len0 == 0 || len1 == 0) {
                dGs[i] = c;
                logger.warning(String.format(" Window %d has no snapshots at one end (%d, %d)!", i, len0, len1));
                continue;
            }

            // Ratio of the number of samples: Tinker equivalent: rfrm
            double sampleRatio = ((double) len0) / ((double) len1);

            // Fermi differences.
            double[] fermi0 = new double[len0];
            double[] fermi1 = new double[len1];

            // Ideal gas constant * temperature, or its inverse.
            double rta = Constants.R * temperatures[i];
            double rtb = Constants.R * temperatures[i + 1];
            double rtMean = 0.5 * (rta + rtb);
            double invRTA = 1.0 / rta;
            double invRTB = 1.0 / rtb;

            SummaryStatistics s1 = null; // Summary statistics for Fermi differences for the upper half.
            SummaryStatistics s0 = null; // Summary statistics for Fermi differences for the lower half.

            // Each BAR convergence cycle needs to operate on the same set of indices.
            int[] bootstrapSamples0 = null;
            int[] bootstrapSamples1 = null;

            if (randomSamples) {
                bootstrapSamples0 = getBootstrapIndices(len0, random);
                bootstrapSamples1 = getBootstrapIndices(len1, random);
            }

            // Tinker: ub0, ub1; ua1, ua0 = FFX: eLow[i+1], eAt[i+1], eHigh[i], eAt[i]

            int cycleCounter = 0;
            while (!converged) {
                if (randomSamples) {
                    fermiDiffBootstrap(eHigh[i], eAt[i], fermi0, len0, -c, invRTA, bootstrapSamples0);
                    fermiDiffBootstrap(eLow[i + 1], eAt[i + 1], fermi1, len1, c, invRTB, bootstrapSamples1);
                } else {
                    fermiDiffIterative(eHigh[i], eAt[i], fermi0, len0, -c, invRTA);
                    fermiDiffIterative(eLow[i + 1], eAt[i + 1], fermi1, len1, c, invRTB);
                }

<<<<<<< HEAD
                s0 = new FFXSummaryStatistics(fermi0);
                s1 = new FFXSummaryStatistics(fermi1);
                double ratio = Arrays.stream(fermi1).sum() / Arrays.stream(fermi0).sum();

                c += rtMean * log(sampleRatio  * ratio);
=======
                s0 = new SummaryStatistics(fermi0);
                s1 = new SummaryStatistics(fermi1);

                c += rtMean * log(sampleRatio * (s1.mean / s0.mean));
>>>>>>> 00a2eb4c
                converged = (Math.abs(c - cold) < tolerance);
                cold = c;

                if (++cycleCounter > MAX_ITERS) {
                    throw new IllegalArgumentException(String.format(" BAR required too many iterations (%d) to converge!", cycleCounter));
                }
            }

            dGs[i] = c;
            cumDG += c;
            double sqFermiMean0 = new SummaryStatistics(stream(fermi0).map((double d) -> d * d).toArray()).mean;
            double sqFermiMean1 = new SummaryStatistics(stream(fermi1).map((double d) -> d * d).toArray()).mean;

            uncerts[i] = sqrt(uncertCalc(s0.mean, sqFermiMean0, len0) + uncertCalc(s1.mean, sqFermiMean1, len1));
        }

        totDG = cumDG;
        totUncert = sqrt(stream(uncerts).map((double d) -> d * d).sum());
    }

    /**
     * Main driver for estimation of delta-G. Based on Tinker implementation, which uses the substitution
     * proposed in Wyczalkowski, Vitalis and Pappu 2010.
     */
    @Override
    public void estimateDG() {
        estimateDG(false);
    }

    @Override
    public double[] getBinEnergies() {
        return copyOf(dGs, nWindows);
    }

    @Override
    public double[] getBinUncertainties() {
        return copyOf(uncerts, nWindows);
    }

    @Override
    public double getFreeEnergy() {
        return totDG;
    }

    @Override
    public double getUncertainty() {
        return totUncert;
    }

    @Override
    public int numberOfBins() {
        return nWindows;
    }

    /**
     * Returns the backwards Zwanzig estimator used to seed BAR.
     *
     * @return A backwards Zwanzig estimator.
     */
    public Zwanzig getInitialBackwardsGuess() {
        return backwardsFEP;
    }

    /**
     * Returns the forwards Zwanzig estimator used to seed BAR.
     *
     * @return A forwards Zwanzig estimator.
     */
    public Zwanzig getInitialForwardsGuess() {
        return forwardsFEP;
    }

    /**
     * Calculates the Fermi function for the differences used in estimating c.
     * <p>
     * f(x) = 1 / (1 + exp(x))
     * x = (e1 - e0 + c) * invRT
     *
     * @param e0         Perturbed energy (to be added; evaluated at L +/- dL).
     * @param e1         Unperturbed energy (to be subtracted; evaluated at L).
     * @param fermiDiffs Array to be filled with Fermi differences.
     * @param len        Number of energies.
     * @param c          Prior best estimate of the BAR offset/free energy.
     * @param invRT      1.0 / ideal gas constant * temperature.
     */
    private static void fermiDiffIterative(double[] e0, double[] e1, double[] fermiDiffs, int len, double c, double invRT) {
        for (int i = 0; i < len; i++) {
            fermiDiffs[i] = fermiFunction(invRT * (e0[i] - e1[i] + c));
        }
    }

    /**
     * Computes one half of the BAR variance.
     *
     * @param meanFermi   Mean Fermi value for either state 0 or state 1.
     * @param meanSqFermi Mean squared Fermi value for either state 0 or state 1.
     * @param len         Number of values.
     * @return One half of BAR variance.
     */
    private static double uncertCalc(double meanFermi, double meanSqFermi, int len) {
        double sqMeanFermi = meanFermi * meanFermi;
        return ((meanSqFermi - sqMeanFermi) / len) / sqMeanFermi;
    }

    /**
     * Calculates the Fermi function for the differences used in estimating c, using bootstrap sampling
     * (choosing random indices w/ replacement rather than scanning through them all).
     * <p>
     * f(x) = 1 / (1 + exp(x))
     * x = (e1 - e0 + c) * invRT
     *
     * @param e0         Perturbed energy (to be added; evaluated at L +/- dL).
     * @param e1         Unperturbed energy (to be subtracted; evaluated at L).
     * @param fermiDiffs Array to be filled with Fermi differences.
     * @param len        Number of energies.
     * @param c          Prior best estimate of the BAR offset/free energy.
     * @param invRT      1.0 / ideal gas constant * temperature.
     */
    private void fermiDiffBootstrap(double[] e0, double[] e1, double[] fermiDiffs, int len, double c, double invRT, int[] bootstrapSamples) {
        for (int indexI = 0; indexI < len; indexI++) {
            int i = bootstrapSamples[indexI];
            fermiDiffs[indexI] = fermiFunction(invRT * (e0[i] - e1[i] + c));
        }
    }
}
<|MERGE_RESOLUTION|>--- conflicted
+++ resolved
@@ -1,342 +1,329 @@
-//******************************************************************************
-//
-// Title:       Force Field X.
-// Description: Force Field X - Software for Molecular Biophysics.
-// Copyright:   Copyright (c) Michael J. Schnieders 2001-2020.
-//
-// This file is part of Force Field X.
-//
-// Force Field X is free software; you can redistribute it and/or modify it
-// under the terms of the GNU General Public License version 3 as published by
-// the Free Software Foundation.
-//
-// Force Field X is distributed in the hope that it will be useful, but WITHOUT
-// ANY WARRANTY; without even the implied warranty of MERCHANTABILITY or FITNESS
-// FOR A PARTICULAR PURPOSE. See the GNU General Public License for more
-// details.
-//
-// You should have received a copy of the GNU General Public License along with
-// Force Field X; if not, write to the Free Software Foundation, Inc., 59 Temple
-// Place, Suite 330, Boston, MA 02111-1307 USA
-//
-// Linking this library statically or dynamically with other modules is making a
-// combined work based on this library. Thus, the terms and conditions of the
-// GNU General Public License cover the whole combination.
-//
-// As a special exception, the copyright holders of this library give you
-// permission to link this library with independent modules to produce an
-// executable, regardless of the license terms of these independent modules, and
-// to copy and distribute the resulting executable under terms of your choice,
-// provided that you also meet, for each linked independent module, the terms
-// and conditions of the license of that module. An independent module is a
-// module which is not derived from or based on this library. If you modify this
-// library, you may extend this exception to your version of the library, but
-// you are not obligated to do so. If you do not wish to do so, delete this
-// exception statement from your version.
-//
-//******************************************************************************
-package ffx.numerics.estimator;
-
-<<<<<<< HEAD
-import ffx.numerics.math.FFXSummaryStatistics;
-import ffx.numerics.math.ScalarMath;
-import ffx.utilities.Constants;
-=======
-import java.util.Random;
-import java.util.logging.Logger;
-import static java.util.Arrays.copyOf;
-import static java.util.Arrays.fill;
-import static java.util.Arrays.stream;
->>>>>>> 00a2eb4c
-
-import static org.apache.commons.math3.util.FastMath.log;
-import static org.apache.commons.math3.util.FastMath.sqrt;
-
-import ffx.numerics.math.SummaryStatistics;
-import ffx.utilities.Constants;
-import static ffx.numerics.estimator.EstimateBootstrapper.getBootstrapIndices;
-import static ffx.numerics.math.ScalarMath.fermiFunction;
-
-/**
- * The Bennett Acceptance Ratio class implements the Bennett Acceptance Ratio (BAR)
- * statistical estimator, based on the Tinker implementation.
- * <p>
- * Literature References (from Tinker):
- * C. H. Bennett, "Efficient Estimation of Free Energy Differences
- * from Monte Carlo Data", Journal of Computational Physics, 22,
- * 245-268 (1976)
- * <p>
- * M. A. Wyczalkowski, A. Vitalis and R. V. Pappu, "New Estimators
- * for Calculating Solvation Entropy and Enthalpy and Comparative
- * Assessments of Their Accuracy and Precision, Journal of Physical
- * Chemistry, 114, 8166-8180 (2010)  [modified BAR algorithm, non-implemented entropy/enthalpy]
- * <p>
- * K. B. Daly, J. B. Benziger, P. G. Debenedetti and
- * A. Z. Panagiotopoulos, "Massively Parallel Chemical Potential
- * Calculation on Graphics Processing Units", Computer Physics
- * Communications, 183, 2054-2062 (2012)  [non-implemented NPT modification]
- *
- * @author Michael J. Schnieders
- * @author Jacob M. Litman
- * @since 1.0
- */
-public class BennettAcceptanceRatio extends SequentialEstimator implements BootstrappableEstimator {
-    private static final Logger logger = Logger.getLogger(BennettAcceptanceRatio.class.getName());
-    private static final double DEFAULT_TOLERANCE = 1.0E-7;
-    private static final int MAX_ITERS = 100;
-    private final int nWindows;
-    private final double[] estForwards;
-    private final double[] estBackwards;
-    private final double[] dGs;
-    private final double[] uncerts;
-    private final double tolerance;
-    private final Random random = new Random(); // TODO: Use provided seed.
-    // Hang onto these in case the end-user wants them?
-    private final Zwanzig forwardsFEP;
-    private final Zwanzig backwardsFEP;
-    private double totDG;
-    private double totUncert;
-
-    /**
-     * Constructs a BAR estimator and obtains an initial free energy estimate.
-     *
-     * @param lambdaValues Values of lambda used.
-     * @param energiesLow  Energies of trajectory i at lambda (i-1).
-     * @param energiesAt   Energies of trajectory i at lambda i.
-     * @param energiesHigh Energies of trajectory i at lambda (i+1).
-     * @param temperature  Temperature of each trajectory.
-     */
-    public BennettAcceptanceRatio(double[] lambdaValues, double[][] energiesLow, double[][] energiesAt, double[][] energiesHigh, double[] temperature) {
-        this(lambdaValues, energiesLow, energiesAt, energiesHigh, temperature, DEFAULT_TOLERANCE);
-    }
-
-    /**
-     * Constructs a BAR estimator and obtains an initial free energy estimate.
-     *
-     * @param lambdaValues Values of lambda used.
-     * @param energiesLow  Energies of trajectory i at lambda (i-1).
-     * @param energiesAt   Energies of trajectory i at lambda i.
-     * @param energiesHigh Energies of trajectory i at lambda (i+1).
-     * @param temperature  Temperature of each trajectory.
-     * @param tolerance    Convergence criterion in kcal/mol for BAR iteration.
-     */
-    public BennettAcceptanceRatio(double[] lambdaValues, double[][] energiesLow, double[][] energiesAt, double[][] energiesHigh, double[] temperature, double tolerance) {
-        super(lambdaValues, energiesLow, energiesAt, energiesHigh, temperature);
-        // Used to seed an initial guess.
-        forwardsFEP = new Zwanzig(lambdaValues, energiesLow, energiesAt, energiesHigh, temperature, Zwanzig.Directionality.FORWARDS);
-        backwardsFEP = new Zwanzig(lambdaValues, energiesLow, energiesAt, energiesHigh, temperature, Zwanzig.Directionality.BACKWARDS);
-
-        nWindows = nTrajectories - 1;
-        estForwards = forwardsFEP.getBinEnergies();
-        estBackwards = backwardsFEP.getBinEnergies();
-
-        dGs = new double[nWindows];
-        uncerts = new double[nWindows];
-        this.tolerance = tolerance;
-        estimateDG();
-    }
-
-    @Override
-    public BennettAcceptanceRatio copyEstimator() {
-        return new BennettAcceptanceRatio(lamVals, eLow, eAt, eHigh, temperatures, tolerance);
-    }
-
-    /**
-     * Main driver for estimation of delta-G. Based on Tinker implementation, which uses the substitution
-     * proposed in Wyczalkowski, Vitalis and Pappu 2010.
-     *
-     * @param randomSamples Whether to use random sampling (for bootstrap analysis).
-     */
-    @Override
-    public void estimateDG(final boolean randomSamples) {
-        double cumDG = 0;
-        fill(dGs, 0);
-        fill(uncerts, 0);
-        for (int i = 0; i < nWindows; i++) {
-            boolean converged = false;
-            double c = 0.5 * (estForwards[i] + estBackwards[i]); // Free energy estimate/shift constant.
-            double cold = c;
-            int len0 = eAt[i].length;
-            int len1 = eAt[i + 1].length;
-
-            if (len0 == 0 || len1 == 0) {
-                dGs[i] = c;
-                logger.warning(String.format(" Window %d has no snapshots at one end (%d, %d)!", i, len0, len1));
-                continue;
-            }
-
-            // Ratio of the number of samples: Tinker equivalent: rfrm
-            double sampleRatio = ((double) len0) / ((double) len1);
-
-            // Fermi differences.
-            double[] fermi0 = new double[len0];
-            double[] fermi1 = new double[len1];
-
-            // Ideal gas constant * temperature, or its inverse.
-            double rta = Constants.R * temperatures[i];
-            double rtb = Constants.R * temperatures[i + 1];
-            double rtMean = 0.5 * (rta + rtb);
-            double invRTA = 1.0 / rta;
-            double invRTB = 1.0 / rtb;
-
-            SummaryStatistics s1 = null; // Summary statistics for Fermi differences for the upper half.
-            SummaryStatistics s0 = null; // Summary statistics for Fermi differences for the lower half.
-
-            // Each BAR convergence cycle needs to operate on the same set of indices.
-            int[] bootstrapSamples0 = null;
-            int[] bootstrapSamples1 = null;
-
-            if (randomSamples) {
-                bootstrapSamples0 = getBootstrapIndices(len0, random);
-                bootstrapSamples1 = getBootstrapIndices(len1, random);
-            }
-
-            // Tinker: ub0, ub1; ua1, ua0 = FFX: eLow[i+1], eAt[i+1], eHigh[i], eAt[i]
-
-            int cycleCounter = 0;
-            while (!converged) {
-                if (randomSamples) {
-                    fermiDiffBootstrap(eHigh[i], eAt[i], fermi0, len0, -c, invRTA, bootstrapSamples0);
-                    fermiDiffBootstrap(eLow[i + 1], eAt[i + 1], fermi1, len1, c, invRTB, bootstrapSamples1);
-                } else {
-                    fermiDiffIterative(eHigh[i], eAt[i], fermi0, len0, -c, invRTA);
-                    fermiDiffIterative(eLow[i + 1], eAt[i + 1], fermi1, len1, c, invRTB);
-                }
-
-<<<<<<< HEAD
-                s0 = new FFXSummaryStatistics(fermi0);
-                s1 = new FFXSummaryStatistics(fermi1);
-                double ratio = Arrays.stream(fermi1).sum() / Arrays.stream(fermi0).sum();
-
-                c += rtMean * log(sampleRatio  * ratio);
-=======
-                s0 = new SummaryStatistics(fermi0);
-                s1 = new SummaryStatistics(fermi1);
-
-                c += rtMean * log(sampleRatio * (s1.mean / s0.mean));
->>>>>>> 00a2eb4c
-                converged = (Math.abs(c - cold) < tolerance);
-                cold = c;
-
-                if (++cycleCounter > MAX_ITERS) {
-                    throw new IllegalArgumentException(String.format(" BAR required too many iterations (%d) to converge!", cycleCounter));
-                }
-            }
-
-            dGs[i] = c;
-            cumDG += c;
-            double sqFermiMean0 = new SummaryStatistics(stream(fermi0).map((double d) -> d * d).toArray()).mean;
-            double sqFermiMean1 = new SummaryStatistics(stream(fermi1).map((double d) -> d * d).toArray()).mean;
-
-            uncerts[i] = sqrt(uncertCalc(s0.mean, sqFermiMean0, len0) + uncertCalc(s1.mean, sqFermiMean1, len1));
-        }
-
-        totDG = cumDG;
-        totUncert = sqrt(stream(uncerts).map((double d) -> d * d).sum());
-    }
-
-    /**
-     * Main driver for estimation of delta-G. Based on Tinker implementation, which uses the substitution
-     * proposed in Wyczalkowski, Vitalis and Pappu 2010.
-     */
-    @Override
-    public void estimateDG() {
-        estimateDG(false);
-    }
-
-    @Override
-    public double[] getBinEnergies() {
-        return copyOf(dGs, nWindows);
-    }
-
-    @Override
-    public double[] getBinUncertainties() {
-        return copyOf(uncerts, nWindows);
-    }
-
-    @Override
-    public double getFreeEnergy() {
-        return totDG;
-    }
-
-    @Override
-    public double getUncertainty() {
-        return totUncert;
-    }
-
-    @Override
-    public int numberOfBins() {
-        return nWindows;
-    }
-
-    /**
-     * Returns the backwards Zwanzig estimator used to seed BAR.
-     *
-     * @return A backwards Zwanzig estimator.
-     */
-    public Zwanzig getInitialBackwardsGuess() {
-        return backwardsFEP;
-    }
-
-    /**
-     * Returns the forwards Zwanzig estimator used to seed BAR.
-     *
-     * @return A forwards Zwanzig estimator.
-     */
-    public Zwanzig getInitialForwardsGuess() {
-        return forwardsFEP;
-    }
-
-    /**
-     * Calculates the Fermi function for the differences used in estimating c.
-     * <p>
-     * f(x) = 1 / (1 + exp(x))
-     * x = (e1 - e0 + c) * invRT
-     *
-     * @param e0         Perturbed energy (to be added; evaluated at L +/- dL).
-     * @param e1         Unperturbed energy (to be subtracted; evaluated at L).
-     * @param fermiDiffs Array to be filled with Fermi differences.
-     * @param len        Number of energies.
-     * @param c          Prior best estimate of the BAR offset/free energy.
-     * @param invRT      1.0 / ideal gas constant * temperature.
-     */
-    private static void fermiDiffIterative(double[] e0, double[] e1, double[] fermiDiffs, int len, double c, double invRT) {
-        for (int i = 0; i < len; i++) {
-            fermiDiffs[i] = fermiFunction(invRT * (e0[i] - e1[i] + c));
-        }
-    }
-
-    /**
-     * Computes one half of the BAR variance.
-     *
-     * @param meanFermi   Mean Fermi value for either state 0 or state 1.
-     * @param meanSqFermi Mean squared Fermi value for either state 0 or state 1.
-     * @param len         Number of values.
-     * @return One half of BAR variance.
-     */
-    private static double uncertCalc(double meanFermi, double meanSqFermi, int len) {
-        double sqMeanFermi = meanFermi * meanFermi;
-        return ((meanSqFermi - sqMeanFermi) / len) / sqMeanFermi;
-    }
-
-    /**
-     * Calculates the Fermi function for the differences used in estimating c, using bootstrap sampling
-     * (choosing random indices w/ replacement rather than scanning through them all).
-     * <p>
-     * f(x) = 1 / (1 + exp(x))
-     * x = (e1 - e0 + c) * invRT
-     *
-     * @param e0         Perturbed energy (to be added; evaluated at L +/- dL).
-     * @param e1         Unperturbed energy (to be subtracted; evaluated at L).
-     * @param fermiDiffs Array to be filled with Fermi differences.
-     * @param len        Number of energies.
-     * @param c          Prior best estimate of the BAR offset/free energy.
-     * @param invRT      1.0 / ideal gas constant * temperature.
-     */
-    private void fermiDiffBootstrap(double[] e0, double[] e1, double[] fermiDiffs, int len, double c, double invRT, int[] bootstrapSamples) {
-        for (int indexI = 0; indexI < len; indexI++) {
-            int i = bootstrapSamples[indexI];
-            fermiDiffs[indexI] = fermiFunction(invRT * (e0[i] - e1[i] + c));
-        }
-    }
-}
+//******************************************************************************
+//
+// Title:       Force Field X.
+// Description: Force Field X - Software for Molecular Biophysics.
+// Copyright:   Copyright (c) Michael J. Schnieders 2001-2020.
+//
+// This file is part of Force Field X.
+//
+// Force Field X is free software; you can redistribute it and/or modify it
+// under the terms of the GNU General Public License version 3 as published by
+// the Free Software Foundation.
+//
+// Force Field X is distributed in the hope that it will be useful, but WITHOUT
+// ANY WARRANTY; without even the implied warranty of MERCHANTABILITY or FITNESS
+// FOR A PARTICULAR PURPOSE. See the GNU General Public License for more
+// details.
+//
+// You should have received a copy of the GNU General Public License along with
+// Force Field X; if not, write to the Free Software Foundation, Inc., 59 Temple
+// Place, Suite 330, Boston, MA 02111-1307 USA
+//
+// Linking this library statically or dynamically with other modules is making a
+// combined work based on this library. Thus, the terms and conditions of the
+// GNU General Public License cover the whole combination.
+//
+// As a special exception, the copyright holders of this library give you
+// permission to link this library with independent modules to produce an
+// executable, regardless of the license terms of these independent modules, and
+// to copy and distribute the resulting executable under terms of your choice,
+// provided that you also meet, for each linked independent module, the terms
+// and conditions of the license of that module. An independent module is a
+// module which is not derived from or based on this library. If you modify this
+// library, you may extend this exception to your version of the library, but
+// you are not obligated to do so. If you do not wish to do so, delete this
+// exception statement from your version.
+//
+//******************************************************************************
+package ffx.numerics.estimator;
+
+import ffx.utilities.Constants;
+
+import static org.apache.commons.math3.util.FastMath.log;
+import static org.apache.commons.math3.util.FastMath.sqrt;
+
+import ffx.numerics.math.SummaryStatistics;
+
+import java.util.Arrays;
+import java.util.Random;
+import java.util.logging.Logger;
+
+import static ffx.numerics.estimator.EstimateBootstrapper.getBootstrapIndices;
+import static ffx.numerics.math.ScalarMath.fermiFunction;
+
+/**
+ * The Bennett Acceptance Ratio class implements the Bennett Acceptance Ratio (BAR)
+ * statistical estimator, based on the Tinker implementation.
+ * <p>
+ * Literature References (from Tinker):
+ * C. H. Bennett, "Efficient Estimation of Free Energy Differences
+ * from Monte Carlo Data", Journal of Computational Physics, 22,
+ * 245-268 (1976)
+ * <p>
+ * M. A. Wyczalkowski, A. Vitalis and R. V. Pappu, "New Estimators
+ * for Calculating Solvation Entropy and Enthalpy and Comparative
+ * Assessments of Their Accuracy and Precision, Journal of Physical
+ * Chemistry, 114, 8166-8180 (2010)  [modified BAR algorithm, non-implemented entropy/enthalpy]
+ * <p>
+ * K. B. Daly, J. B. Benziger, P. G. Debenedetti and
+ * A. Z. Panagiotopoulos, "Massively Parallel Chemical Potential
+ * Calculation on Graphics Processing Units", Computer Physics
+ * Communications, 183, 2054-2062 (2012)  [non-implemented NPT modification]
+ *
+ * @author Michael J. Schnieders
+ * @author Jacob M. Litman
+ * @since 1.0
+ */
+public class BennettAcceptanceRatio extends SequentialEstimator implements BootstrappableEstimator {
+    private static final Logger logger = Logger.getLogger(BennettAcceptanceRatio.class.getName());
+    private static final double DEFAULT_TOLERANCE = 1.0E-7;
+    private static final int MAX_ITERS = 100;
+    private final int nWindows;
+    private final double[] estForwards;
+    private final double[] estBackwards;
+    private final double[] dGs;
+    private final double[] uncerts;
+    private final double tolerance;
+    private final Random random = new Random(); // TODO: Use provided seed.
+    // Hang onto these in case the end-user wants them?
+    private final Zwanzig forwardsFEP;
+    private final Zwanzig backwardsFEP;
+    private double totDG;
+    private double totUncert;
+
+    /**
+     * Constructs a BAR estimator and obtains an initial free energy estimate.
+     *
+     * @param lambdaValues Values of lambda used.
+     * @param energiesLow  Energies of trajectory i at lambda (i-1).
+     * @param energiesAt   Energies of trajectory i at lambda i.
+     * @param energiesHigh Energies of trajectory i at lambda (i+1).
+     * @param temperature  Temperature of each trajectory.
+     */
+    public BennettAcceptanceRatio(double[] lambdaValues, double[][] energiesLow, double[][] energiesAt, double[][] energiesHigh, double[] temperature) {
+        this(lambdaValues, energiesLow, energiesAt, energiesHigh, temperature, DEFAULT_TOLERANCE);
+    }
+
+    /**
+     * Constructs a BAR estimator and obtains an initial free energy estimate.
+     *
+     * @param lambdaValues Values of lambda used.
+     * @param energiesLow  Energies of trajectory i at lambda (i-1).
+     * @param energiesAt   Energies of trajectory i at lambda i.
+     * @param energiesHigh Energies of trajectory i at lambda (i+1).
+     * @param temperature  Temperature of each trajectory.
+     * @param tolerance    Convergence criterion in kcal/mol for BAR iteration.
+     */
+    public BennettAcceptanceRatio(double[] lambdaValues, double[][] energiesLow, double[][] energiesAt, double[][] energiesHigh, double[] temperature, double tolerance) {
+        super(lambdaValues, energiesLow, energiesAt, energiesHigh, temperature);
+        // Used to seed an initial guess.
+        forwardsFEP = new Zwanzig(lambdaValues, energiesLow, energiesAt, energiesHigh, temperature, Zwanzig.Directionality.FORWARDS);
+        backwardsFEP = new Zwanzig(lambdaValues, energiesLow, energiesAt, energiesHigh, temperature, Zwanzig.Directionality.BACKWARDS);
+
+        nWindows = nTrajectories - 1;
+        estForwards = forwardsFEP.getBinEnergies();
+        estBackwards = backwardsFEP.getBinEnergies();
+
+        dGs = new double[nWindows];
+        uncerts = new double[nWindows];
+        this.tolerance = tolerance;
+        estimateDG();
+    }
+
+    @Override
+    public BennettAcceptanceRatio copyEstimator() {
+        return new BennettAcceptanceRatio(lamVals, eLow, eAt, eHigh, temperatures, tolerance);
+    }
+
+    /**
+     * Main driver for estimation of delta-G. Based on Tinker implementation, which uses the substitution
+     * proposed in Wyczalkowski, Vitalis and Pappu 2010.
+     *
+     * @param randomSamples Whether to use random sampling (for bootstrap analysis).
+     */
+    @Override
+    public void estimateDG(final boolean randomSamples) {
+        double cumDG = 0;
+        Arrays.fill(dGs, 0);
+        Arrays.fill(uncerts, 0);
+        for (int i = 0; i < nWindows; i++) {
+            boolean converged = false;
+            double c = 0.5 * (estForwards[i] + estBackwards[i]); // Free energy estimate/shift constant.
+            double cold = c;
+            int len0 = eAt[i].length;
+            int len1 = eAt[i + 1].length;
+
+            if (len0 == 0 || len1 == 0) {
+                dGs[i] = c;
+                logger.warning(String.format(" Window %d has no snapshots at one end (%d, %d)!", i, len0, len1));
+                continue;
+            }
+
+            // Ratio of the number of samples: Tinker equivalent: rfrm
+            double sampleRatio = ((double) len0) / ((double) len1);
+
+            // Fermi differences.
+            double[] fermi0 = new double[len0];
+            double[] fermi1 = new double[len1];
+
+            // Ideal gas constant * temperature, or its inverse.
+            double rta = Constants.R * temperatures[i];
+            double rtb = Constants.R * temperatures[i + 1];
+            double rtMean = 0.5 * (rta + rtb);
+            double invRTA = 1.0 / rta;
+            double invRTB = 1.0 / rtb;
+
+            SummaryStatistics s1 = null; // Summary statistics for Fermi differences for the upper half.
+            SummaryStatistics s0 = null; // Summary statistics for Fermi differences for the lower half.
+
+            // Each BAR convergence cycle needs to operate on the same set of indices.
+            int[] bootstrapSamples0 = null;
+            int[] bootstrapSamples1 = null;
+
+            if (randomSamples) {
+                bootstrapSamples0 = getBootstrapIndices(len0, random);
+                bootstrapSamples1 = getBootstrapIndices(len1, random);
+            }
+
+            // Tinker: ub0, ub1; ua1, ua0 = FFX: eLow[i+1], eAt[i+1], eHigh[i], eAt[i]
+
+            int cycleCounter = 0;
+            while (!converged) {
+                if (randomSamples) {
+                    fermiDiffBootstrap(eHigh[i], eAt[i], fermi0, len0, -c, invRTA, bootstrapSamples0);
+                    fermiDiffBootstrap(eLow[i + 1], eAt[i + 1], fermi1, len1, c, invRTB, bootstrapSamples1);
+                } else {
+                    fermiDiffIterative(eHigh[i], eAt[i], fermi0, len0, -c, invRTA);
+                    fermiDiffIterative(eLow[i + 1], eAt[i + 1], fermi1, len1, c, invRTB);
+                }
+
+                s0 = new SummaryStatistics(fermi0);
+                s1 = new SummaryStatistics(fermi1);
+                double ratio = Arrays.stream(fermi1).sum() / Arrays.stream(fermi0).sum();
+
+                c += rtMean * log(sampleRatio  * ratio);
+                converged = (Math.abs(c - cold) < tolerance);
+                cold = c;
+
+                if (++cycleCounter > MAX_ITERS) {
+                    throw new IllegalArgumentException(String.format(" BAR required too many iterations (%d) to converge!", cycleCounter));
+                }
+            }
+
+            dGs[i] = c;
+            cumDG += c;
+            double sqFermiMean0 = new SummaryStatistics(Arrays.stream(fermi0).map((double d) -> d * d).toArray()).mean;
+            double sqFermiMean1 = new SummaryStatistics(Arrays.stream(fermi1).map((double d) -> d * d).toArray()).mean;
+
+            uncerts[i] = sqrt(uncertCalc(s0.mean, sqFermiMean0, len0) + uncertCalc(s1.mean, sqFermiMean1, len1));
+        }
+
+        totDG = cumDG;
+        totUncert = sqrt(Arrays.stream(uncerts).map((double d) -> d * d).sum());
+    }
+
+    /**
+     * Main driver for estimation of delta-G. Based on Tinker implementation, which uses the substitution
+     * proposed in Wyczalkowski, Vitalis and Pappu 2010.
+     */
+    @Override
+    public void estimateDG() {
+        estimateDG(false);
+    }
+
+    @Override
+    public double[] getBinEnergies() {
+        return Arrays.copyOf(dGs, nWindows);
+    }
+
+    @Override
+    public double[] getBinUncertainties() {
+        return Arrays.copyOf(uncerts, nWindows);
+    }
+
+    @Override
+    public double getFreeEnergy() {
+        return totDG;
+    }
+
+    @Override
+    public double getUncertainty() {
+        return totUncert;
+    }
+
+    @Override
+    public int numberOfBins() {
+        return nWindows;
+    }
+
+    /**
+     * Returns the backwards Zwanzig estimator used to seed BAR.
+     *
+     * @return A backwards Zwanzig estimator.
+     */
+    public Zwanzig getInitialBackwardsGuess() {
+        return backwardsFEP;
+    }
+
+    /**
+     * Returns the forwards Zwanzig estimator used to seed BAR.
+     *
+     * @return A forwards Zwanzig estimator.
+     */
+    public Zwanzig getInitialForwardsGuess() {
+        return forwardsFEP;
+    }
+
+    /**
+     * Calculates the Fermi function for the differences used in estimating c.
+     * <p>
+     * f(x) = 1 / (1 + exp(x))
+     * x = (e1 - e0 + c) * invRT
+     *
+     * @param e0         Perturbed energy (to be added; evaluated at L +/- dL).
+     * @param e1         Unperturbed energy (to be subtracted; evaluated at L).
+     * @param fermiDiffs Array to be filled with Fermi differences.
+     * @param len        Number of energies.
+     * @param c          Prior best estimate of the BAR offset/free energy.
+     * @param invRT      1.0 / ideal gas constant * temperature.
+     */
+    private static void fermiDiffIterative(double[] e0, double[] e1, double[] fermiDiffs, int len, double c, double invRT) {
+        for (int i = 0; i < len; i++) {
+            fermiDiffs[i] = fermiFunction(invRT * (e0[i] - e1[i] + c));
+        }
+    }
+
+    /**
+     * Computes one half of the BAR variance.
+     *
+     * @param meanFermi   Mean Fermi value for either state 0 or state 1.
+     * @param meanSqFermi Mean squared Fermi value for either state 0 or state 1.
+     * @param len         Number of values.
+     * @return One half of BAR variance.
+     */
+    private static double uncertCalc(double meanFermi, double meanSqFermi, int len) {
+        double sqMeanFermi = meanFermi * meanFermi;
+        return ((meanSqFermi - sqMeanFermi) / len) / sqMeanFermi;
+    }
+
+    /**
+     * Calculates the Fermi function for the differences used in estimating c, using bootstrap sampling
+     * (choosing random indices w/ replacement rather than scanning through them all).
+     * <p>
+     * f(x) = 1 / (1 + exp(x))
+     * x = (e1 - e0 + c) * invRT
+     *
+     * @param e0         Perturbed energy (to be added; evaluated at L +/- dL).
+     * @param e1         Unperturbed energy (to be subtracted; evaluated at L).
+     * @param fermiDiffs Array to be filled with Fermi differences.
+     * @param len        Number of energies.
+     * @param c          Prior best estimate of the BAR offset/free energy.
+     * @param invRT      1.0 / ideal gas constant * temperature.
+     */
+    private void fermiDiffBootstrap(double[] e0, double[] e1, double[] fermiDiffs, int len, double c, double invRT, int[] bootstrapSamples) {
+        for (int indexI = 0; indexI < len; indexI++) {
+            int i = bootstrapSamples[indexI];
+            fermiDiffs[indexI] = fermiFunction(invRT * (e0[i] - e1[i] + c));
+        }
+    }
+}