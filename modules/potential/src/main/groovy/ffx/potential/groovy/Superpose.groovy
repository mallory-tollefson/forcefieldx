//******************************************************************************
//
// Title:       Force Field X.
// Description: Force Field X - Software for Molecular Biophysics.
// Copyright:   Copyright (c) Michael J. Schnieders 2001-2020.
//
// This file is part of Force Field X.
//
// Force Field X is free software; you can redistribute it and/or modify it
// under the terms of the GNU General Public License version 3 as published by
// the Free Software Foundation.
//
// Force Field X is distributed in the hope that it will be useful, but WITHOUT
// ANY WARRANTY; without even the implied warranty of MERCHANTABILITY or FITNESS
// FOR A PARTICULAR PURPOSE. See the GNU General Public License for more
// details.
//
// You should have received a copy of the GNU General Public License along withfont
// Force Field X; if not, write to the Free Software Foundation, Inc., 59 Temple
// Place, Suite 330, Boston, MA 02111-1307 USA
//
// Linking this library statically or dynamically with other modules is making a
// combined work based on this library. Thus, the terms and conditions of the
// GNU General Public License cover the whole combination.
//
// As a special exception, the copyright holders of this library give you
// permission to link this library with independent modules to produce an
// executable, regardless of the license terms of these independent modules, and
// to copy and distribute the resulting executable under terms of your choice,
// provided that you also meet, for each linked independent module, the terms
// and conditions of the license of that module. An independent module is a
// module which is not derived from or based on this library. If you modify this
// library, you may extend this exception to your version of the library, but
// you are not obligated to do so. If you do not wish to do so, delete this
// exception statement from your version.
//
//******************************************************************************
package ffx.potential.groovy

import java.util.stream.IntStream
import static java.lang.String.format

import ffx.potential.AssemblyState
import ffx.potential.ForceFieldEnergy
import ffx.potential.MolecularAssembly
import ffx.potential.bonded.Atom
import ffx.potential.cli.PotentialScript
import ffx.potential.parsers.PDBFilter
import ffx.potential.parsers.SystemFilter
import ffx.potential.parsers.XYZFilter

import picocli.CommandLine.Command
import picocli.CommandLine.Option
import picocli.CommandLine.Parameters

/**
 * The Superpose script superposes all molecules in an arc file to the first molecule in the arc file and reports the RMSD.
 * <br>
 * Usage:
 * <br>
 * ffxc Superpose [options] &lt;filename&gt;
 */
@Command(description = " Superpose frames of a trajectory file and calculate RMSD.", name = "ffxc Superpose")
class Superpose extends PotentialScript {

    /**
     * --aS or --atomSelection The atom selection [HEAVY (0) / ALL (1) / CALPHA (2) / BACKBONE (3)] for the RMSD calculation (CALPHA chooses N1 or N9 for nucleic acids).
     */
    @Option(names = ['--aS', '--atomSelection'], paramLabel = "0", defaultValue = "0",
            description = 'The atom selection [HEAVY (0) / ALL (1) / CALPHA (2) / BACKBONE (3) ] for the RMSD calculation (CALPHA chooses N1 or N9 for nucleic acids).')
    private String atomSelection = "0"

    /**
     * -A or --allvsAll Frames to be compared within the arc file. Select [true] for all versus all comparison; select [false] for one versus all comparison.
     */
    @Option(names = ['-A', '--allvsAll'], paramLabel = "false", defaultValue = "false",
            description = 'Compare all snapshots versus all others, instead of the first snapshot versus all others.')
    private boolean frameComparison = false

    /**
     * --store or --storeMatrix Store the distance matrix from all versus all RMSD calculation on multiple models.
     */
    @Option(names = ['--store', '--storeMatrix'], paramLabel = "false", defaultValue = "false",
            description = 'Store the distance matrix of all versus all RMSD calculation.')
    private boolean storeMatrix = false

    /**
     * -s or --start Atom number where RMSD calculation of structure will begin.
     */
    @Option(names = ['-s', '--start'], paramLabel = "1", defaultValue = "1",
            description = 'Starting atom to include in the RMSD calculation.')
    private int start = 1

    /**
     * -f or --final Atom number where RMSD calculation of structure will end.
     */
    @Option(names = ['-f', '--final'], paramLabel = "nAtoms",
            description = 'Final atom to include in the RMSD calculation.')
    private int finish = Integer.MAX_VALUE

    /**
     * --dRMSD Calculate the dRMSD in addition to RMSD.
     */
    @Option(names = ['--dRMSD'], paramLabel = "nAtoms",
            description = 'Calculate the dRMSD in addtion to RMSD.')
    private boolean dRMSD = false

    /**
     * -w or --write Write out superposed snapshots.
     */
    @Option(names = ['-w', '--write'], paramLabel = "false", defaultValue = "false",
            description = 'Write out superposed snapshots.')
    private boolean writeSnapshots = false

    /**
     * -v or --verbose Print out RMSD information.
     */
    @Option(names = ['-v', '--verbose'], paramLabel = "true", defaultValue = "true",
            description = 'Write out RMSD information.')
    private boolean verbose = true

    /**
     * The final argument(s) should be one or more filenames.
     */
    @Parameters(arity = "1", paramLabel = "files",
            description = 'The atomic coordinate file in PDB or XYZ format.')
    List<String> filenames = null

    private File baseDir = null

    void setBaseDir(File baseDir) {
        this.baseDir = baseDir
    }

    public ForceFieldEnergy forceFieldEnergy = null
    private File outFile
    private XYZFilter outputFilter

    double[][] distMatrix

    /**
     * Execute the script.
     */
    @Override
    Superpose run() {
        if (!init()) {
            return null
        }

        MolecularAssembly assembly2 = null
        if (filenames != null && filenames.size() > 0) {
            MolecularAssembly[] assemblies = [potentialFunctions.open(filenames.get(0))]
            activeAssembly = assemblies[0]
            ffx.potential.bonded.NamingUtils.renameAtomsToPDBStandard(activeAssembly)
            if (filenames.size() > 1) {
                MolecularAssembly[] assemblies2 = [potentialFunctions.open(filenames.get(1))]
                assembly2 = assemblies2[0]
                ffx.potential.bonded.NamingUtils.renameAtomsToPDBStandard(assembly2)
            }
        } else if (activeAssembly == null) {
            logger.info(helpString())
            return null
        }

        forceFieldEnergy = activeAssembly.getPotentialEnergy()
        Atom[] atoms = activeAssembly.getAtomArray()

        int nVars = forceFieldEnergy.getNumberOfVariables()
        double[] x = new double[nVars]
        forceFieldEnergy.getCoordinates(x)

        if (writeSnapshots) {
            String outFileName = activeAssembly.getFile().toString().replaceFirst(~/\.(?:xyz|pdb|arc).*$/, "")
            outFileName = outFileName + "_superposed.arc"
            outFileName = potentialFunctions.versionFile(outFileName)

            outFile = new File(outFileName)
            outputFilter = new XYZFilter(outFile, activeAssembly, activeAssembly.getForceField(), activeAssembly.getProperties())
        }

        SystemFilter systemFilter = potentialFunctions.getFilter()
        int distMatrixSize = systemFilter.countNumModels()
        distMatrix = new double[distMatrixSize][distMatrixSize]

        if (systemFilter instanceof PDBFilter || systemFilter instanceof XYZFilter) {
            double[] x2 = new double[nVars]
            double[] mass = new double[nVars / 3]

            int nAtoms = atoms.length
            for (int i = 0; i < nAtoms; i++) {
                mass[i] = atoms[i].getMass()
            }

            if (finish > nAtoms - 1) {
                finish = nAtoms - 1
            }
            if (start < 0 || start > finish) {
                start = 0
            }

            // Note that atoms are indexed from 0 to nAtoms - 1.
            if (verbose) {
                logger.info(format(" Atoms from %d to %d will be considered.", start, finish))
            }

            // Begin streaming the possible atom indices, filtering out inactive atoms.
            IntStream atomIndexStream = IntStream.range(start, finish + 1).filter({ int i -> return atoms[i].isActive() })

            // String describing the selection type.
            String selectionType = "All Atoms"

            // Switch on what type of atoms to select, filtering as appropriate. Support the old integer indices.
            switch (atomSelection.toUpperCase()) {
                case "HEAVY":
                case "0":
                    // Filter only for heavy (non-hydrogen) atoms.
                    atomIndexStream = atomIndexStream.filter({ int i -> atoms[i].isHeavy() })
                    selectionType = "Heavy Atoms"
                    break
                case "ALL":
                case "1":
                    // Unmodified stream; we have just checked for active atoms.
                    selectionType = "All Atoms"
                    break
                case "ALPHA":
                case "2":
                    // Filter only for reference atoms: carbons named CA (protein) or nitrogens named N1 or N9 (nucleic acids).
                    atomIndexStream = atomIndexStream.filter({ int i ->
                        Atom ati = atoms[i]
                        String atName = ati.getName().toUpperCase()
                        boolean proteinReference = atName.equals("CA") && ati.getAtomType().atomicNumber == 6
                        boolean naReference = (atName.equals("N1") || atName.equals("N9")) && ati.getAtomType().atomicNumber == 7
                        return proteinReference || naReference
                    })
                    selectionType = "C-Alpha Atoms (or N1/N9 for nucleic acids)"
                    break
                case "BACKBONE":
                case "3":
                    // Filter for only backbone atoms.
                    atomIndexStream = atomIndexStream.filter({ int i ->
                        Atom ati = atoms[i]
                        String atName = ati.getName().toUpperCase()
                        boolean caReference = atName.equals("CA") && ati.getAtomType().atomicNumber == 6
                        boolean cReference = atName.equals("C") && ati.getAtomType().atomicNumber == 6
                        boolean nReference = atName.equals("N") && ati.getAtomType().atomicNumber == 7
                        return caReference || cReference || nReference
                    })
                    selectionType = "C, C-Alpha, and N backbone atoms."
                    break
                default:
                    logger.severe(format(" Could not parse %s as an atom selection! Must be ALL, HEAVY, ALPHA or BACKBONE.", atomSelection))
                    break
            }

            if (verbose) {
                logger.info(" Superpose selection criteria: " + selectionType)
            }

            // Indices of atoms used in alignment and RMSD calculations.
            int[] usedIndices = atomIndexStream.toArray()
            int nUsed = usedIndices.length
            int nUsedVars = nUsed * 3
            double[] massUsed = Arrays.stream(usedIndices).
                    mapToDouble({ int i -> atoms[i].getAtomType().atomicWeight }).toArray()
            double[] xUsed = new double[nUsedVars]
            double[] x2Used = new double[nUsedVars]

            if (writeSnapshots) {
                AssemblyState origState = new AssemblyState(activeAssembly)
                forceFieldEnergy.getCoordinates(x2)
                copyCoordinates(nUsed, usedIndices, x2, x2Used)
                double[] translate = ffx.potential.utils.Superpose.calculateTranslation(x2Used, massUsed)
                ffx.potential.utils.Superpose.applyTranslation(x2, translate)
                forceFieldEnergy.setCoordinates(x2)
                outputFilter.writeFile(outFile, true)
                origState.revertState()
            }

            // Check which molecular assemblies to do RMSD comparisons among.
            if (!frameComparison) {
                if (filenames.size() != 2) {
                    // The first snapshot is being used for all comparisons here; therefore, snapshot = 1.
                    rmsd(systemFilter, nUsed, usedIndices, x, x2, xUsed, x2Used, massUsed, 1)
                } else {
                    rmsd(assembly2, nUsed, usedIndices, x, x2, xUsed, x2Used, massUsed)
                }
            } else {
                if (storeMatrix) {
                    fillDiagonals(distMatrixSize)
                }
                rmsd(systemFilter, nUsed, usedIndices, x, x2, xUsed, x2Used, massUsed, 1)
                SystemFilter systemFilter1 = null
                if (systemFilter instanceof PDBFilter) {
                    systemFilter1 = new PDBFilter(activeAssembly.getFile(), activeAssembly, activeAssembly.getForceField(), activeAssembly.getProperties())
                    systemFilter1.readFile()
                } else if (systemFilter instanceof XYZFilter) {
                    systemFilter1 = new XYZFilter(activeAssembly.getFile(), activeAssembly, activeAssembly.getForceField(), activeAssembly.getProperties())
                }
                while (systemFilter1.readNext(false, false)) {
                    int snapshot1 = systemFilter1.getSnapshot()
                    forceFieldEnergy.getCoordinates(x)
                    SystemFilter systemFilter2 = null
                    if (systemFilter instanceof PDBFilter) {
                        systemFilter2 = new PDBFilter(activeAssembly.getFile(), activeAssembly, activeAssembly.getForceField(), activeAssembly.getProperties())
                        systemFilter2.readFile()
                    } else if (systemFilter instanceof XYZFilter) {
                        systemFilter2 = new XYZFilter(activeAssembly.getFile(), activeAssembly, activeAssembly.getForceField(), activeAssembly.getProperties())
                    }
                    rmsd(systemFilter2, nUsed, usedIndices, x, x2, xUsed, x2Used, massUsed, snapshot1)
                }
            }
        }
        return this
    }

    /**
     * Copy coordinates from the entire system to the used subset.
     *
     * @param nUsed Number of atoms used.
     * @param usedIndices Mapping from the xUsed array to its source in x.
     * @param x All atomic coordinates.
     * @param xUsed The used subset of coordinates.
     */
    private static void copyCoordinates(int nUsed, int[] usedIndices, double[] x, double[] xUsed) {
        for (int i = 0; i < nUsed; i++) {
            int index3 = 3 * usedIndices[i]
            int i3 = 3 * i
            for (int j = 0; j < 3; j++) {
                xUsed[i3 + j] = x[index3 + j]
            }
        }
    }

    void rmsd(SystemFilter systemFilter, int nUsed, int[] usedIndices, double[] x, double[] x2, double[] xUsed, double[] x2Used, double[] massUsed, int snapshot1) {
        double[] xBak = Arrays.copyOf(x, x.length)
        while (systemFilter.readNext(false, false)) {
            int snapshot2 = systemFilter.getSnapshot()
            // Only calculate RMSD for snapshots if they aren't the same snapshot.
            // Also avoid double calculating snapshots in the matrix by only calculating the upper triangle.
            if (snapshot1 != snapshot2 && snapshot1 < snapshot2) {
                AssemblyState origStateB = new AssemblyState(activeAssembly)
                forceFieldEnergy.getCoordinates(x2)
                copyCoordinates(nUsed, usedIndices, x, xUsed)
                copyCoordinates(nUsed, usedIndices, x2, x2Used)

                double origRMSD = ffx.potential.utils.Superpose.rmsd(xUsed, x2Used, massUsed)

                // Calculate the translation on only the used subset, but apply it to the entire structure.
                double[] tA = ffx.potential.utils.Superpose.calculateTranslation(xUsed, massUsed)
                ffx.potential.utils.Superpose.applyTranslation(x, tA)
                double[] tB = ffx.potential.utils.Superpose.calculateTranslation(x2Used, massUsed)
                ffx.potential.utils.Superpose.applyTranslation(x2, tB)
                // Copy the applied translation to xUsed and x2Used.
                copyCoordinates(nUsed, usedIndices, x, xUsed)
                copyCoordinates(nUsed, usedIndices, x2, x2Used)
                double translatedRMSD = ffx.potential.utils.Superpose.rmsd(xUsed, x2Used, massUsed)

                // Calculate the rotation on only the used subset, but apply it to the entire structure.
                double[][] rotation = ffx.potential.utils.Superpose.calculateRotation(xUsed, x2Used, massUsed)
                ffx.potential.utils.Superpose.applyRotation(x2, rotation)
                // Copy the applied rotation to x2Used.
                copyCoordinates(nUsed, usedIndices, x2, x2Used)
                double rotatedRMSD = ffx.potential.utils.Superpose.rmsd(xUsed, x2Used, massUsed)

                if (verbose) {
                    logger.info(format(
                            " Coordinate RMSD for %d and %d: Original %7.3f, After Translation %7.3f, After Rotation %7.3f",
                            snapshot1, snapshot2, origRMSD, translatedRMSD, rotatedRMSD))
                }

                if(dRMSD){
                    double disRMSD = calcDRMSD(xUsed, x2Used, nUsed*3)
                    if (verbose) {
                        logger.info(format(" The dRMSD for %s and %s: %7.3f", snapshot1, snapshot2, disRMSD))
                    }
                }

                if (storeMatrix) {
                    int snapshot1Index = snapshot1 - 1
                    int snapshot2Index = snapshot2 - 1
                    distMatrix[snapshot1Index][snapshot2Index] = rotatedRMSD
                    distMatrix[snapshot2Index][snapshot1Index] = rotatedRMSD
                }

                if (writeSnapshots) {
                    forceFieldEnergy.setCoordinates(x2)
                    outputFilter.writeFile(outFile, true)
                    origStateB.revertState()
                }
                System.arraycopy(xBak, 0, x, 0, x.length)
            }
        }
    }

    void rmsd(MolecularAssembly assembly2, int nUsed, int[] usedIndices, double[] x, double[] x2, double[] xUsed, double[] x2Used, double[] massUsed) {
        double[] xBak = Arrays.copyOf(x, x.length)

        AssemblyState origStateB = new AssemblyState(activeAssembly)

        ForceFieldEnergy forceFieldEnergy2 = assembly2.getPotentialEnergy()
        forceFieldEnergy2.getCoordinates(x2)
        copyCoordinates(nUsed, usedIndices, x, xUsed)
        copyCoordinates(nUsed, usedIndices, x2, x2Used)

        double origRMSD = ffx.potential.utils.Superpose.rmsd(xUsed, x2Used, massUsed)

        // Calculate the translation on only the used subset, but apply it to the entire structure.
        double[] tA = ffx.potential.utils.Superpose.calculateTranslation(xUsed, massUsed)
        ffx.potential.utils.Superpose.applyTranslation(x, tA)
        double[] tB = ffx.potential.utils.Superpose.calculateTranslation(x2Used, massUsed)
        ffx.potential.utils.Superpose.applyTranslation(x2, tB)
        // Copy the applied translation to xUsed and x2Used.
        copyCoordinates(nUsed, usedIndices, x, xUsed)
        copyCoordinates(nUsed, usedIndices, x2, x2Used)
        double translatedRMSD = ffx.potential.utils.Superpose.rmsd(xUsed, x2Used, massUsed)

        // Calculate the rotation on only the used subset, but apply it to the entire structure.
        double[][] rotation = ffx.potential.utils.Superpose.calculateRotation(xUsed, x2Used, massUsed)
        ffx.potential.utils.Superpose.applyRotation(x2, rotation)
        // Copy the applied rotation to x2Used.
        copyCoordinates(nUsed, usedIndices, x2, x2Used)
        double rotatedRMSD = ffx.potential.utils.Superpose.rmsd(xUsed, x2Used, massUsed)

        if (verbose) {
            logger.info(format(
                    " Coordinate RMSD for %s and %s: Original %7.3f, After Translation %7.3f, After Rotation %7.3f",
                    filenames.get(0), filenames.get(1), origRMSD, translatedRMSD, rotatedRMSD))
        }

        if(dRMSD){
            double disRMSD = calcDRMSD(xUsed, x2Used, nUsed*3)
            if (verbose) {
                logger.info(format(" The dRMSD for %s and %s: %7.3f", filenames.get(0), filenames.get(1), disRMSD))
            }
        }

        if (writeSnapshots) {
            forceFieldEnergy.setCoordinates(x2)
            outputFilter.writeFile(outFile, true)
            origStateB.revertState()
        }
        System.arraycopy(xBak, 0, x, 0, x.length)
    }

    /**
     * Calculates the distance between two sets of coordinates.
     * @param xdist The distance between two x coordinates.
     * @param ydist The distance between two y coordinates.
     * @param zdist The distance between two z coordinates.
     * @return The shortest distance between two points.
     */
    double calcDistanceBetweenAtoms(double xdist, double ydist, double zdist){
<<<<<<< HEAD
        return Math.sqrt(Math.pow(xdist,2) + Math.pow(ydist,2) + Math.pow(zdist,2))
=======
        return Math.sqrt(xdist*xdist + ydist*ydist + zdist*zdist)
>>>>>>> 7650d608
    }

    /**
     * Calculates the dRMSD between to sets of coordinates.
     * @param xUsed A double array containing the xyz coordinates for multiple atoms.
     * @param x2Used A double array containing the xyz coordinates for multiple atoms.
     * @param nUsed The number of atoms that dRMSD is calculated on.
     * @return A double containing the dRMSD value.
     */
    double calcDRMSD(double[] xUsed, double[] x2Used, int nUsed){
        double disRMSD = 0.0
        int counter = 0
        for(int i = 0; i < nUsed; i=i+3){
            for(int j = i+3; j < nUsed; j=j+3){

                double xdist1 = xUsed[i] - xUsed[j]
                double ydist1 = xUsed[i+1] - xUsed[j+1]
                double zdist1 = xUsed[i+2] - xUsed[j+2]
                double dis1 = calcDistanceBetweenAtoms(xdist1, ydist1, zdist1)

                double xdist2 = x2Used[i] - x2Used[j]
                double ydist2 = x2Used[i+1] - x2Used[j+1]
                double zdist2 = x2Used[i+2] - x2Used[j+2]
                double dis2 = calcDistanceBetweenAtoms(xdist2, ydist2, zdist2)

                double diff = dis1 - dis2
<<<<<<< HEAD
                disRMSD += Math.pow(diff,2)
=======
                disRMSD += diff*diff
>>>>>>> 7650d608
                counter++
            }
        }
        disRMSD = disRMSD / counter
<<<<<<< HEAD
        return Math.pow(disRMSD,0.5)
=======
        return Math.sqrt(disRMSD)
>>>>>>> 7650d608
    }

    void fillDiagonals(int size) {
        for (int i = 0; i < size; i++) {
            distMatrix[i][i] = 0.0
        }
    }

    double[][] getDistanceMatrix() {
        return distMatrix
    }
}<|MERGE_RESOLUTION|>--- conflicted
+++ resolved
@@ -450,11 +450,7 @@
      * @return The shortest distance between two points.
      */
     double calcDistanceBetweenAtoms(double xdist, double ydist, double zdist){
-<<<<<<< HEAD
-        return Math.sqrt(Math.pow(xdist,2) + Math.pow(ydist,2) + Math.pow(zdist,2))
-=======
         return Math.sqrt(xdist*xdist + ydist*ydist + zdist*zdist)
->>>>>>> 7650d608
     }
 
     /**
@@ -481,20 +477,12 @@
                 double dis2 = calcDistanceBetweenAtoms(xdist2, ydist2, zdist2)
 
                 double diff = dis1 - dis2
-<<<<<<< HEAD
-                disRMSD += Math.pow(diff,2)
-=======
                 disRMSD += diff*diff
->>>>>>> 7650d608
                 counter++
             }
         }
         disRMSD = disRMSD / counter
-<<<<<<< HEAD
-        return Math.pow(disRMSD,0.5)
-=======
         return Math.sqrt(disRMSD)
->>>>>>> 7650d608
     }
 
     void fillDiagonals(int size) {
