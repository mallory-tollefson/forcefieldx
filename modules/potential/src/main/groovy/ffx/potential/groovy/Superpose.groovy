//******************************************************************************
//
// Title:       Force Field X.
// Description: Force Field X - Software for Molecular Biophysics.
// Copyright:   Copyright (c) Michael J. Schnieders 2001-2020.
//
// This file is part of Force Field X.
//
// Force Field X is free software; you can redistribute it and/or modify it
// under the terms of the GNU General Public License version 3 as published by
// the Free Software Foundation.
//
// Force Field X is distributed in the hope that it will be useful, but WITHOUT
// ANY WARRANTY; without even the implied warranty of MERCHANTABILITY or FITNESS
// FOR A PARTICULAR PURPOSE. See the GNU General Public License for more
// details.
//
// You should have received a copy of the GNU General Public License along withfont
// Force Field X; if not, write to the Free Software Foundation, Inc., 59 Temple
// Place, Suite 330, Boston, MA 02111-1307 USA
//
// Linking this library statically or dynamically with other modules is making a
// combined work based on this library. Thus, the terms and conditions of the
// GNU General Public License cover the whole combination.
//
// As a special exception, the copyright holders of this library give you
// permission to link this library with independent modules to produce an
// executable, regardless of the license terms of these independent modules, and
// to copy and distribute the resulting executable under terms of your choice,
// provided that you also meet, for each linked independent module, the terms
// and conditions of the license of that module. An independent module is a
// module which is not derived from or based on this library. If you modify this
// library, you may extend this exception to your version of the library, but
// you are not obligated to do so. If you do not wish to do so, delete this
// exception statement from your version.
//
//******************************************************************************
package ffx.potential.groovy

import ffx.potential.AssemblyState
import ffx.potential.ForceFieldEnergy
import ffx.potential.MolecularAssembly
import ffx.potential.bonded.Atom
import ffx.potential.cli.PotentialScript
import ffx.potential.parsers.PDBFilter
import ffx.potential.parsers.SystemFilter
import ffx.potential.parsers.XYZFilter
import picocli.CommandLine.Command
import picocli.CommandLine.Option
import picocli.CommandLine.Parameters

import java.util.stream.IntStream

import static java.lang.String.format

/**
 * The Superpose script superposes all molecules in an arc file to the first molecule in the arc file and reports the RMSD.
 * <br>
 * Usage:
 * <br>
 * ffxc Superpose [options] &lt;filename&gt;
 */
@Command(description = " Superpose frames of a trajectory file and calculate RMSD.", name = "ffxc Superpose")
class Superpose extends PotentialScript {

<<<<<<< HEAD
    /**
     * --aS or --atomSelection The atom selection [HEAVY (0) / ALL (1) / CALPHA (2) / BACKBONE (3)] for the RMSD calculation (CALPHA chooses N1 or N9 for nucleic acids).
     */
    @Option(names = ['--aS', '--atomSelection'], paramLabel = "0", defaultValue = "0",
            description = 'The atom selection [HEAVY (0) / ALL (1) / CALPHA (2) / BACKBONE (3) ] for the RMSD calculation (CALPHA chooses N1 or N9 for nucleic acids).')
    private String atomSelection = "0"

    /**
     * -A or --allvsAll Frames to be compared within the arc file. Select [true] for all versus all comparison; select [false] for one versus all comparison.
     */
    @Option(names = ['-A', '--allvsAll'], paramLabel = "false", defaultValue = "false",
            description = 'Compare all snapshots versus all others, instead of the first snapshot versus all others.')
    private boolean frameComparison = false

    /**
     * --store or --storeMatrix Store the distance matrix from all versus all RMSD calculation on multiple models.
     */
    @Option(names = ['--store', '--storeMatrix'], paramLabel = "false", defaultValue = "false",
            description = 'Store the distance matrix of all versus all RMSD calculation.')
    private boolean storeMatrix = false

    /**
     * -s or --start Atom number where RMSD calculation of structure will begin.
     */
    @Option(names = ['-s', '--start'], paramLabel = "1", defaultValue = "1",
            description = 'Starting atom to include in the RMSD calculation.')
    private int start = 1

    /**
     * -f or --final Atom number where RMSD calculation of structure will end.
     */
    @Option(names = ['-f', '--final'], paramLabel = "nAtoms",
            description = 'Final atom to include in the RMSD calculation.')
    private int finish = Integer.MAX_VALUE

    /**
     * --dRMSD Calculate the dRMSD in addition to RMSD.
     */
    @Option(names = ['--dRMSD'], paramLabel = "nAtoms",
            description = 'Calculate the dRMSD in addtion to RMSD.')
    private boolean dRMSD = false

    /**
     * -w or --write Write out superposed snapshots.
     */
    @Option(names = ['-w', '--write'], paramLabel = "false", defaultValue = "false",
            description = 'Write out superposed snapshots.')
    private boolean writeSnapshots = false

    /**
     * -v or --verbose Print out RMSD information.
     */
    @Option(names = ['-v', '--verbose'], paramLabel = "true", defaultValue = "true",
            description = 'Write out RMSD information.')
    private boolean verbose = true

    /**
     * The final argument(s) should be one or more filenames.
     */
    @Parameters(arity = "1", paramLabel = "files",
            description = 'The atomic coordinate file in PDB or XYZ format.')
    List<String> filenames = null

    private File baseDir = null

    void setBaseDir(File baseDir) {
        this.baseDir = baseDir
=======
  /**
   * --aS or --atomSelection The atom selection [HEAVY (0) / ALL (1) / CALPHA (2)] for the RMSD calculation (CALPHA chooses N1 or N9 for nucleic acids).
   */
  @Option(names = ['--aS', '--atomSelection'], paramLabel = "0", defaultValue = "0",
      description = 'The atom selection [HEAVY (0) / ALL (1) / CALPHA (2)] for the RMSD calculation (CALPHA chooses N1 or N9 for nucleic acids).')
  private String atomSelection = "0"

  /**
   * -A or --allvsAll Frames to be compared within the arc file. Select [true] for all versus all comparison; select [false] for one versus all comparison.
   */
  @Option(names = ['-A', '--allvsAll'], paramLabel = "false", defaultValue = "false",
      description = 'Compare all snapshots versus all others, instead of the first snapshot versus all others.')
  private boolean frameComparison = false

  /**
   * --store or --storeMatrix Store the distance matrix from all versus all RMSD calculation on multiple models.
   */
  @Option(names = ['--store', '--storeMatrix'], paramLabel = "false", defaultValue = "false",
      description = 'Store the distance matrix of all versus all RMSD calculation.')
  private boolean storeMatrix = false

  /**
   * -s or --start Atom number where RMSD calculation of structure will begin.
   */
  @Option(names = ['-s', '--start'], paramLabel = "1", defaultValue = "1",
      description = 'Starting atom to include in the RMSD calculation.')
  private int start = 1

  /**
   * -f or --final Atom number where RMSD calculation of structure will end.
   */
  @Option(names = ['-f', '--final'], paramLabel = "nAtoms",
      description = 'Final atom to include in the RMSD calculation.')
  private int finish = Integer.MAX_VALUE

  /**
   * -w or --write Write out superposed snapshots.
   */
  @Option(names = ['-w', '--write'], paramLabel = "false", defaultValue = "false",
      description = 'Write out superposed snapshots.')
  private boolean writeSnapshots = false

  /**
   * -v or --verbose Print out RMSD information.
   */
  @Option(names = ['-v', '--verbose'], paramLabel = "true", defaultValue = "true",
      description = 'Write out RMSD information.')
  private boolean verbose = true

  /**
   * The final argument(s) should be one or more filenames.
   */
  @Parameters(arity = "1", paramLabel = "files",
      description = 'The atomic coordinate file in PDB or XYZ format.')
  List<String> filenames = null

  private File baseDir = null

  void setBaseDir(File baseDir) {
    this.baseDir = baseDir
  }

  public ForceFieldEnergy forceFieldEnergy = null
  private File outFile
  private XYZFilter outputFilter

  double[][] distMatrix

  /**
   * Execute the script.
   */
  @Override
  Superpose run() {
    if (!init()) {
      return null
>>>>>>> 1fae9ffd
    }

    MolecularAssembly assembly2 = null
    if (filenames != null && filenames.size() > 0) {
      MolecularAssembly[] assemblies = [potentialFunctions.open(filenames.get(0))]
      activeAssembly = assemblies[0]
      if (filenames.size() > 1) {
        MolecularAssembly[] assemblies2 = [potentialFunctions.open(filenames.get(1))]
        assembly2 = assemblies2[0]
      }
    } else if (activeAssembly == null) {
      logger.info(helpString())
      return null
    }

    forceFieldEnergy = activeAssembly.getPotentialEnergy()
    Atom[] atoms = activeAssembly.getAtomArray()

<<<<<<< HEAD
        MolecularAssembly assembly2 = null
        if (filenames != null && filenames.size() > 0) {
            MolecularAssembly[] assemblies = [potentialFunctions.open(filenames.get(0))]
            activeAssembly = assemblies[0]
            ffx.potential.bonded.NamingUtils.renameAtomsToPDBStandard(activeAssembly)
            if (filenames.size() > 1) {
                MolecularAssembly[] assemblies2 = [potentialFunctions.open(filenames.get(1))]
                assembly2 = assemblies2[0]
                ffx.potential.bonded.NamingUtils.renameAtomsToPDBStandard(assembly2)
            }
        } else if (activeAssembly == null) {
            logger.info(helpString())
            return null
        }
=======
    int nVars = forceFieldEnergy.getNumberOfVariables()
    double[] x = new double[nVars]
    forceFieldEnergy.getCoordinates(x)
>>>>>>> 1fae9ffd

    if (writeSnapshots) {
      String outFileName =
          activeAssembly.getFile().toString().replaceFirst(~/\.(?:xyz|pdb|arc).*$/, "")
      outFileName = outFileName + "_superposed.arc"
      outFileName = potentialFunctions.versionFile(outFileName)

      outFile = new File(outFileName)
      outputFilter = new XYZFilter(outFile, activeAssembly, activeAssembly.getForceField(),
          activeAssembly.getProperties())
    }

    SystemFilter systemFilter = potentialFunctions.getFilter()
    int distMatrixSize = systemFilter.countNumModels()
    distMatrix = new double[distMatrixSize][distMatrixSize]

    if (systemFilter instanceof PDBFilter || systemFilter instanceof XYZFilter) {
      double[] x2 = new double[nVars]
      double[] mass = new double[nVars / 3]

      int nAtoms = atoms.length
      for (int i = 0; i < nAtoms; i++) {
        mass[i] = atoms[i].getMass()
      }

      if (finish > nAtoms - 1) {
        finish = nAtoms - 1
      }
      if (start < 0 || start > finish) {
        start = 0
      }

      // Note that atoms are indexed from 0 to nAtoms - 1.
      if (verbose) {
        logger.info(format(" Atoms from %d to %d will be considered.", start, finish))
      }

      // Begin streaming the possible atom indices, filtering out inactive atoms.
      IntStream atomIndexStream =
          IntStream.range(start, finish + 1).filter({int i -> return atoms[i].isActive()
          })

      // String describing the selection type.
      String selectionType = "All Atoms"

      // Switch on what type of atoms to select, filtering as appropriate. Support the old integer indices.
      switch (atomSelection.toUpperCase()) {
        case "HEAVY":
        case "0":
          // Filter only for heavy (non-hydrogen) atoms.
          atomIndexStream = atomIndexStream.filter({int i -> atoms[i].isHeavy()
          })
          selectionType = "Heavy Atoms"
          break
        case "ALL":
        case "1":
          // Unmodified stream; we have just checked for active atoms.
          selectionType = "All Atoms"
          break
        case "ALPHA":
        case "2":
          // Filter only for reference atoms: carbons named CA (protein) or nitrogens named N1 or N9 (nucleic acids).
          atomIndexStream = atomIndexStream.filter({int i ->
            Atom ati = atoms[i]
            String atName = ati.getName().toUpperCase()
            boolean proteinReference = atName == "CA" && ati.getAtomType().atomicNumber == 6
            boolean naReference = (atName == "N1" || atName == "N9") &&
                ati.getAtomType().atomicNumber == 7
            return proteinReference || naReference
          })
          selectionType = "C-Alpha Atoms (or N1/N9 for nucleic acids)"
          break
        default:
          logger.severe(
              format(" Could not parse %s as an atom selection! Must be ALL, HEAVY, or ALPHA",
                  atomSelection))
          break
      }

      if (verbose) {
        logger.info(" Superpose selection criteria: " + selectionType)
      }

      // Indices of atoms used in alignment and RMSD calculations.
      int[] usedIndices = atomIndexStream.toArray()
      int nUsed = usedIndices.length
      int nUsedVars = nUsed * 3
      double[] massUsed = Arrays.stream(usedIndices).
          mapToDouble({int i -> atoms[i].getAtomType().atomicWeight
          }).toArray()
      double[] xUsed = new double[nUsedVars]
      double[] x2Used = new double[nUsedVars]

      if (writeSnapshots) {
        AssemblyState origState = new AssemblyState(activeAssembly)
        forceFieldEnergy.getCoordinates(x2)
        copyCoordinates(nUsed, usedIndices, x2, x2Used)
        double[] translate = ffx.potential.utils.Superpose.calculateTranslation(x2Used, massUsed)
        ffx.potential.utils.Superpose.applyTranslation(x2, translate)
        forceFieldEnergy.setCoordinates(x2)
        outputFilter.writeFile(outFile, true)
        origState.revertState()
      }

      // Check which molecular assemblies to do RMSD comparisons among.
      if (!frameComparison) {
        if (filenames.size() != 2) {
          // The first snapshot is being used for all comparisons here; therefore, snapshot = 1.
          rmsd(systemFilter, nUsed, usedIndices, x, x2, xUsed, x2Used, massUsed, 1)
        } else {
          rmsd(assembly2, nUsed, usedIndices, x, x2, xUsed, x2Used, massUsed)
        }
<<<<<<< HEAD

        SystemFilter systemFilter = potentialFunctions.getFilter()
        int distMatrixSize = systemFilter.countNumModels()
        distMatrix = new double[distMatrixSize][distMatrixSize]

        if (systemFilter instanceof PDBFilter || systemFilter instanceof XYZFilter) {
            double[] x2 = new double[nVars]
            double[] mass = new double[nVars / 3]

            int nAtoms = atoms.length
            for (int i = 0; i < nAtoms; i++) {
                mass[i] = atoms[i].getMass()
            }

            if (finish > nAtoms - 1) {
                finish = nAtoms - 1
            }
            if (start < 0 || start > finish) {
                start = 0
            }

            // Note that atoms are indexed from 0 to nAtoms - 1.
            if (verbose) {
                logger.info(format(" Atoms from %d to %d will be considered.", start, finish))
            }

            // Begin streaming the possible atom indices, filtering out inactive atoms.
            IntStream atomIndexStream = IntStream.range(start, finish + 1).filter({ int i -> return atoms[i].isActive() })

            // String describing the selection type.
            String selectionType = "All Atoms"

            // Switch on what type of atoms to select, filtering as appropriate. Support the old integer indices.
            switch (atomSelection.toUpperCase()) {
                case "HEAVY":
                case "0":
                    // Filter only for heavy (non-hydrogen) atoms.
                    atomIndexStream = atomIndexStream.filter({ int i -> atoms[i].isHeavy() })
                    selectionType = "Heavy Atoms"
                    break
                case "ALL":
                case "1":
                    // Unmodified stream; we have just checked for active atoms.
                    selectionType = "All Atoms"
                    break
                case "ALPHA":
                case "2":
                    // Filter only for reference atoms: carbons named CA (protein) or nitrogens named N1 or N9 (nucleic acids).
                    atomIndexStream = atomIndexStream.filter({ int i ->
                        Atom ati = atoms[i]
                        String atName = ati.getName().toUpperCase()
                        boolean proteinReference = atName.equals("CA") && ati.getAtomType().atomicNumber == 6
                        boolean naReference = (atName.equals("N1") || atName.equals("N9")) && ati.getAtomType().atomicNumber == 7
                        return proteinReference || naReference
                    })
                    selectionType = "C-Alpha Atoms (or N1/N9 for nucleic acids)"
                    break
                case "BACKBONE":
                case "3":
                    // Filter for only backbone atoms.
                    atomIndexStream = atomIndexStream.filter({ int i ->
                        Atom ati = atoms[i]
                        String atName = ati.getName().toUpperCase()
                        boolean caReference = atName.equals("CA") && ati.getAtomType().atomicNumber == 6
                        boolean cReference = atName.equals("C") && ati.getAtomType().atomicNumber == 6
                        boolean nReference = atName.equals("N") && ati.getAtomType().atomicNumber == 7
                        return caReference || cReference || nReference
                    })
                    selectionType = "C, C-Alpha, and N backbone atoms."
                    break
                default:
                    logger.severe(format(" Could not parse %s as an atom selection! Must be ALL, HEAVY, ALPHA or BACKBONE.", atomSelection))
                    break
            }

            if (verbose) {
                logger.info(" Superpose selection criteria: " + selectionType)
            }

            // Indices of atoms used in alignment and RMSD calculations.
            int[] usedIndices = atomIndexStream.toArray()
            int nUsed = usedIndices.length
            int nUsedVars = nUsed * 3
            double[] massUsed = Arrays.stream(usedIndices).
                    mapToDouble({ int i -> atoms[i].getAtomType().atomicWeight }).toArray()
            double[] xUsed = new double[nUsedVars]
            double[] x2Used = new double[nUsedVars]

            if (writeSnapshots) {
                AssemblyState origState = new AssemblyState(activeAssembly)
                forceFieldEnergy.getCoordinates(x2)
                copyCoordinates(nUsed, usedIndices, x2, x2Used)
                double[] translate = ffx.potential.utils.Superpose.calculateTranslation(x2Used, massUsed)
                ffx.potential.utils.Superpose.applyTranslation(x2, translate)
                forceFieldEnergy.setCoordinates(x2)
                outputFilter.writeFile(outFile, true)
                origState.revertState()
            }

            // Check which molecular assemblies to do RMSD comparisons among.
            if (!frameComparison) {
                if (filenames.size() != 2) {
                    // The first snapshot is being used for all comparisons here; therefore, snapshot = 1.
                    rmsd(systemFilter, nUsed, usedIndices, x, x2, xUsed, x2Used, massUsed, 1)
                } else {
                    rmsd(assembly2, nUsed, usedIndices, x, x2, xUsed, x2Used, massUsed)
                }
            } else {
                if (storeMatrix) {
                    fillDiagonals(distMatrixSize)
                }
                rmsd(systemFilter, nUsed, usedIndices, x, x2, xUsed, x2Used, massUsed, 1)
                SystemFilter systemFilter1 = null
                if (systemFilter instanceof PDBFilter) {
                    systemFilter1 = new PDBFilter(activeAssembly.getFile(), activeAssembly, activeAssembly.getForceField(), activeAssembly.getProperties())
                    systemFilter1.readFile()
                } else if (systemFilter instanceof XYZFilter) {
                    systemFilter1 = new XYZFilter(activeAssembly.getFile(), activeAssembly, activeAssembly.getForceField(), activeAssembly.getProperties())
                }
                while (systemFilter1.readNext(false, false)) {
                    int snapshot1 = systemFilter1.getSnapshot()
                    forceFieldEnergy.getCoordinates(x)
                    SystemFilter systemFilter2 = null
                    if (systemFilter instanceof PDBFilter) {
                        systemFilter2 = new PDBFilter(activeAssembly.getFile(), activeAssembly, activeAssembly.getForceField(), activeAssembly.getProperties())
                        systemFilter2.readFile()
                    } else if (systemFilter instanceof XYZFilter) {
                        systemFilter2 = new XYZFilter(activeAssembly.getFile(), activeAssembly, activeAssembly.getForceField(), activeAssembly.getProperties())
                    }
                    rmsd(systemFilter2, nUsed, usedIndices, x, x2, xUsed, x2Used, massUsed, snapshot1)
                }
            }
=======
      } else {
        if (storeMatrix) {
          fillDiagonals(distMatrixSize)
>>>>>>> 1fae9ffd
        }
        rmsd(systemFilter, nUsed, usedIndices, x, x2, xUsed, x2Used, massUsed, 1)
        SystemFilter systemFilter1 = null
        if (systemFilter instanceof PDBFilter) {
          systemFilter1 = new PDBFilter(activeAssembly.getFile(), activeAssembly,
              activeAssembly.getForceField(), activeAssembly.getProperties())
          systemFilter1.readFile()
        } else if (systemFilter instanceof XYZFilter) {
          systemFilter1 = new XYZFilter(activeAssembly.getFile(), activeAssembly,
              activeAssembly.getForceField(), activeAssembly.getProperties())
        }
<<<<<<< HEAD
    }

    void rmsd(SystemFilter systemFilter, int nUsed, int[] usedIndices, double[] x, double[] x2, double[] xUsed, double[] x2Used, double[] massUsed, int snapshot1) {
        double[] xBak = Arrays.copyOf(x, x.length)
        while (systemFilter.readNext(false, false)) {
            int snapshot2 = systemFilter.getSnapshot()
            // Only calculate RMSD for snapshots if they aren't the same snapshot.
            // Also avoid double calculating snapshots in the matrix by only calculating the upper triangle.
            if (snapshot1 != snapshot2 && snapshot1 < snapshot2) {
                AssemblyState origStateB = new AssemblyState(activeAssembly)
                forceFieldEnergy.getCoordinates(x2)
                copyCoordinates(nUsed, usedIndices, x, xUsed)
                copyCoordinates(nUsed, usedIndices, x2, x2Used)

                double origRMSD = ffx.potential.utils.Superpose.rmsd(xUsed, x2Used, massUsed)

                // Calculate the translation on only the used subset, but apply it to the entire structure.
                double[] tA = ffx.potential.utils.Superpose.calculateTranslation(xUsed, massUsed)
                ffx.potential.utils.Superpose.applyTranslation(x, tA)
                double[] tB = ffx.potential.utils.Superpose.calculateTranslation(x2Used, massUsed)
                ffx.potential.utils.Superpose.applyTranslation(x2, tB)
                // Copy the applied translation to xUsed and x2Used.
                copyCoordinates(nUsed, usedIndices, x, xUsed)
                copyCoordinates(nUsed, usedIndices, x2, x2Used)
                double translatedRMSD = ffx.potential.utils.Superpose.rmsd(xUsed, x2Used, massUsed)

                // Calculate the rotation on only the used subset, but apply it to the entire structure.
                double[][] rotation = ffx.potential.utils.Superpose.calculateRotation(xUsed, x2Used, massUsed)
                ffx.potential.utils.Superpose.applyRotation(x2, rotation)
                // Copy the applied rotation to x2Used.
                copyCoordinates(nUsed, usedIndices, x2, x2Used)
                double rotatedRMSD = ffx.potential.utils.Superpose.rmsd(xUsed, x2Used, massUsed)

                if (verbose) {
                    logger.info(format(
                            " Coordinate RMSD for %d and %d: Original %7.3f, After Translation %7.3f, After Rotation %7.3f",
                            snapshot1, snapshot2, origRMSD, translatedRMSD, rotatedRMSD))
                }

                if(dRMSD){
                    double disRMSD = calcDRMSD(xUsed, x2Used, nUsed*3)
                    if (verbose) {
                        logger.info(format(" The dRMSD for %s and %s: %7.3f", snapshot1, snapshot2, disRMSD))
                    }
                }

                if (storeMatrix) {
                    int snapshot1Index = snapshot1 - 1
                    int snapshot2Index = snapshot2 - 1
                    distMatrix[snapshot1Index][snapshot2Index] = rotatedRMSD
                    distMatrix[snapshot2Index][snapshot1Index] = rotatedRMSD
                }

                if (writeSnapshots) {
                    forceFieldEnergy.setCoordinates(x2)
                    outputFilter.writeFile(outFile, true)
                    origStateB.revertState()
                }
                System.arraycopy(xBak, 0, x, 0, x.length)
            }
=======
        while (systemFilter1.readNext(false, false)) {
          int snapshot1 = systemFilter1.getSnapshot()
          forceFieldEnergy.getCoordinates(x)
          SystemFilter systemFilter2 = null
          if (systemFilter instanceof PDBFilter) {
            systemFilter2 = new PDBFilter(activeAssembly.getFile(), activeAssembly,
                activeAssembly.getForceField(), activeAssembly.getProperties())
            systemFilter2.readFile()
          } else if (systemFilter instanceof XYZFilter) {
            systemFilter2 = new XYZFilter(activeAssembly.getFile(), activeAssembly,
                activeAssembly.getForceField(), activeAssembly.getProperties())
          }
          rmsd(systemFilter2, nUsed, usedIndices, x, x2, xUsed, x2Used, massUsed, snapshot1)
>>>>>>> 1fae9ffd
        }
      }
    }
    return this
  }

  /**
   * Copy coordinates from the entire system to the used subset.
   *
   * @param nUsed Number of atoms used.
   * @param usedIndices Mapping from the xUsed array to its source in x.
   * @param x All atomic coordinates.
   * @param xUsed The used subset of coordinates.
   */
  private static void copyCoordinates(int nUsed, int[] usedIndices, double[] x, double[] xUsed) {
    for (int i = 0; i < nUsed; i++) {
      int index3 = 3 * usedIndices[i]
      int i3 = 3 * i
      for (int j = 0; j < 3; j++) {
        xUsed[i3 + j] = x[index3 + j]
      }
    }
  }

  void rmsd(SystemFilter systemFilter, int nUsed, int[] usedIndices, double[] x, double[] x2,
      double[] xUsed, double[] x2Used, double[] massUsed, int snapshot1) {
    double[] xBak = Arrays.copyOf(x, x.length)
    while (systemFilter.readNext(false, false)) {
      int snapshot2 = systemFilter.getSnapshot()
      // Only calculate RMSD for snapshots if they aren't the same snapshot.
      // Also avoid double calculating snapshots in the matrix by only calculating the upper triangle.
      if (snapshot1 != snapshot2 && snapshot1 < snapshot2) {
        AssemblyState origStateB = new AssemblyState(activeAssembly)
        forceFieldEnergy.getCoordinates(x2)
        copyCoordinates(nUsed, usedIndices, x, xUsed)
        copyCoordinates(nUsed, usedIndices, x2, x2Used)

        double origRMSD = ffx.potential.utils.Superpose.rmsd(xUsed, x2Used, massUsed)

        // Calculate the translation on only the used subset, but apply it to the entire structure.
        double[] tA = ffx.potential.utils.Superpose.calculateTranslation(xUsed, massUsed)
        ffx.potential.utils.Superpose.applyTranslation(x, tA)
        double[] tB = ffx.potential.utils.Superpose.calculateTranslation(x2Used, massUsed)
        ffx.potential.utils.Superpose.applyTranslation(x2, tB)
        // Copy the applied translation to xUsed and x2Used.
        copyCoordinates(nUsed, usedIndices, x, xUsed)
        copyCoordinates(nUsed, usedIndices, x2, x2Used)
        double translatedRMSD = ffx.potential.utils.Superpose.rmsd(xUsed, x2Used, massUsed)

        // Calculate the rotation on only the used subset, but apply it to the entire structure.
        double[][] rotation = ffx.potential.utils.Superpose.calculateRotation(xUsed, x2Used,
            massUsed)
        ffx.potential.utils.Superpose.applyRotation(x2, rotation)
        // Copy the applied rotation to x2Used.
        copyCoordinates(nUsed, usedIndices, x2, x2Used)
        double rotatedRMSD = ffx.potential.utils.Superpose.rmsd(xUsed, x2Used, massUsed)

        if (verbose) {
          logger.info(format(
              " Coordinate RMSD for %d and %d: Original %7.3f, After Translation %7.3f, After Rotation %7.3f",
              snapshot1, snapshot2, origRMSD, translatedRMSD, rotatedRMSD))
        }

        if (storeMatrix) {
          int snapshot1Index = snapshot1 - 1
          int snapshot2Index = snapshot2 - 1
          distMatrix[snapshot1Index][snapshot2Index] = rotatedRMSD
          distMatrix[snapshot2Index][snapshot1Index] = rotatedRMSD
        }

        if(dRMSD){
            double disRMSD = calcDRMSD(xUsed, x2Used, nUsed*3)
            if (verbose) {
                logger.info(format(" The dRMSD for %s and %s: %7.3f", filenames.get(0), filenames.get(1), disRMSD))
            }
        }

        if (writeSnapshots) {
          forceFieldEnergy.setCoordinates(x2)
          outputFilter.writeFile(outFile, true)
          origStateB.revertState()
        }
        System.arraycopy(xBak, 0, x, 0, x.length)
      }
    }
  }

  void rmsd(MolecularAssembly assembly2, int nUsed, int[] usedIndices, double[] x, double[] x2,
      double[] xUsed, double[] x2Used, double[] massUsed) {
    double[] xBak = Arrays.copyOf(x, x.length)

    AssemblyState origStateB = new AssemblyState(activeAssembly)

    ForceFieldEnergy forceFieldEnergy2 = assembly2.getPotentialEnergy()
    forceFieldEnergy2.getCoordinates(x2)
    copyCoordinates(nUsed, usedIndices, x, xUsed)
    copyCoordinates(nUsed, usedIndices, x2, x2Used)

    double origRMSD = ffx.potential.utils.Superpose.rmsd(xUsed, x2Used, massUsed)

    // Calculate the translation on only the used subset, but apply it to the entire structure.
    double[] tA = ffx.potential.utils.Superpose.calculateTranslation(xUsed, massUsed)
    ffx.potential.utils.Superpose.applyTranslation(x, tA)
    double[] tB = ffx.potential.utils.Superpose.calculateTranslation(x2Used, massUsed)
    ffx.potential.utils.Superpose.applyTranslation(x2, tB)
    // Copy the applied translation to xUsed and x2Used.
    copyCoordinates(nUsed, usedIndices, x, xUsed)
    copyCoordinates(nUsed, usedIndices, x2, x2Used)
    double translatedRMSD = ffx.potential.utils.Superpose.rmsd(xUsed, x2Used, massUsed)

    // Calculate the rotation on only the used subset, but apply it to the entire structure.
    double[][] rotation = ffx.potential.utils.Superpose.calculateRotation(xUsed, x2Used, massUsed)
    ffx.potential.utils.Superpose.applyRotation(x2, rotation)
    // Copy the applied rotation to x2Used.
    copyCoordinates(nUsed, usedIndices, x2, x2Used)
    double rotatedRMSD = ffx.potential.utils.Superpose.rmsd(xUsed, x2Used, massUsed)

    if (verbose) {
      logger.info(format(
          " Coordinate RMSD for %s and %s: Original %7.3f, After Translation %7.3f, After Rotation %7.3f",
          filenames.get(0), filenames.get(1), origRMSD, translatedRMSD, rotatedRMSD))
    }

<<<<<<< HEAD
    /**
     * Calculates the distance between two sets of coordinates.
     * @param xdist The distance between two x coordinates.
     * @param ydist The distance between two y coordinates.
     * @param zdist The distance between two z coordinates.
     * @return The shortest distance between two points.
     */
    double calcDistanceBetweenAtoms(double xdist, double ydist, double zdist){
        return Math.sqrt(xdist*xdist + ydist*ydist + zdist*zdist)
    }

    /**
     * Calculates the dRMSD between to sets of coordinates.
     * @param xUsed A double array containing the xyz coordinates for multiple atoms.
     * @param x2Used A double array containing the xyz coordinates for multiple atoms.
     * @param nUsed The number of atoms that dRMSD is calculated on.
     * @return A double containing the dRMSD value.
     */
    double calcDRMSD(double[] xUsed, double[] x2Used, int nUsed){
        double disRMSD = 0.0
        int counter = 0
        for(int i = 0; i < nUsed; i=i+3){
            for(int j = i+3; j < nUsed; j=j+3){

                double xdist1 = xUsed[i] - xUsed[j]
                double ydist1 = xUsed[i+1] - xUsed[j+1]
                double zdist1 = xUsed[i+2] - xUsed[j+2]
                double dis1 = calcDistanceBetweenAtoms(xdist1, ydist1, zdist1)

                double xdist2 = x2Used[i] - x2Used[j]
                double ydist2 = x2Used[i+1] - x2Used[j+1]
                double zdist2 = x2Used[i+2] - x2Used[j+2]
                double dis2 = calcDistanceBetweenAtoms(xdist2, ydist2, zdist2)

                double diff = dis1 - dis2
                disRMSD += diff*diff
                counter++
            }
        }
        disRMSD = disRMSD / counter
        return Math.sqrt(disRMSD)
    }

    void fillDiagonals(int size) {
        for (int i = 0; i < size; i++) {
            distMatrix[i][i] = 0.0
        }
=======
    if (writeSnapshots) {
      forceFieldEnergy.setCoordinates(x2)
      outputFilter.writeFile(outFile, true)
      origStateB.revertState()
>>>>>>> 1fae9ffd
    }
    System.arraycopy(xBak, 0, x, 0, x.length)
  }

  void fillDiagonals(int size) {
    for (int i = 0; i < size; i++) {
      distMatrix[i][i] = 0.0
    }
  }

  double[][] getDistanceMatrix() {
    return distMatrix
  }
}<|MERGE_RESOLUTION|>--- conflicted
+++ resolved
@@ -15,7 +15,7 @@
 // FOR A PARTICULAR PURPOSE. See the GNU General Public License for more
 // details.
 //
-// You should have received a copy of the GNU General Public License along withfont
+// You should have received a copy of the GNU General Public License along with
 // Force Field X; if not, write to the Free Software Foundation, Inc., 59 Temple
 // Place, Suite 330, Boston, MA 02111-1307 USA
 //
@@ -63,75 +63,6 @@
 @Command(description = " Superpose frames of a trajectory file and calculate RMSD.", name = "ffxc Superpose")
 class Superpose extends PotentialScript {
 
-<<<<<<< HEAD
-    /**
-     * --aS or --atomSelection The atom selection [HEAVY (0) / ALL (1) / CALPHA (2) / BACKBONE (3)] for the RMSD calculation (CALPHA chooses N1 or N9 for nucleic acids).
-     */
-    @Option(names = ['--aS', '--atomSelection'], paramLabel = "0", defaultValue = "0",
-            description = 'The atom selection [HEAVY (0) / ALL (1) / CALPHA (2) / BACKBONE (3) ] for the RMSD calculation (CALPHA chooses N1 or N9 for nucleic acids).')
-    private String atomSelection = "0"
-
-    /**
-     * -A or --allvsAll Frames to be compared within the arc file. Select [true] for all versus all comparison; select [false] for one versus all comparison.
-     */
-    @Option(names = ['-A', '--allvsAll'], paramLabel = "false", defaultValue = "false",
-            description = 'Compare all snapshots versus all others, instead of the first snapshot versus all others.')
-    private boolean frameComparison = false
-
-    /**
-     * --store or --storeMatrix Store the distance matrix from all versus all RMSD calculation on multiple models.
-     */
-    @Option(names = ['--store', '--storeMatrix'], paramLabel = "false", defaultValue = "false",
-            description = 'Store the distance matrix of all versus all RMSD calculation.')
-    private boolean storeMatrix = false
-
-    /**
-     * -s or --start Atom number where RMSD calculation of structure will begin.
-     */
-    @Option(names = ['-s', '--start'], paramLabel = "1", defaultValue = "1",
-            description = 'Starting atom to include in the RMSD calculation.')
-    private int start = 1
-
-    /**
-     * -f or --final Atom number where RMSD calculation of structure will end.
-     */
-    @Option(names = ['-f', '--final'], paramLabel = "nAtoms",
-            description = 'Final atom to include in the RMSD calculation.')
-    private int finish = Integer.MAX_VALUE
-
-    /**
-     * --dRMSD Calculate the dRMSD in addition to RMSD.
-     */
-    @Option(names = ['--dRMSD'], paramLabel = "nAtoms",
-            description = 'Calculate the dRMSD in addtion to RMSD.')
-    private boolean dRMSD = false
-
-    /**
-     * -w or --write Write out superposed snapshots.
-     */
-    @Option(names = ['-w', '--write'], paramLabel = "false", defaultValue = "false",
-            description = 'Write out superposed snapshots.')
-    private boolean writeSnapshots = false
-
-    /**
-     * -v or --verbose Print out RMSD information.
-     */
-    @Option(names = ['-v', '--verbose'], paramLabel = "true", defaultValue = "true",
-            description = 'Write out RMSD information.')
-    private boolean verbose = true
-
-    /**
-     * The final argument(s) should be one or more filenames.
-     */
-    @Parameters(arity = "1", paramLabel = "files",
-            description = 'The atomic coordinate file in PDB or XYZ format.')
-    List<String> filenames = null
-
-    private File baseDir = null
-
-    void setBaseDir(File baseDir) {
-        this.baseDir = baseDir
-=======
   /**
    * --aS or --atomSelection The atom selection [HEAVY (0) / ALL (1) / CALPHA (2)] for the RMSD calculation (CALPHA chooses N1 or N9 for nucleic acids).
    */
@@ -207,7 +138,6 @@
   Superpose run() {
     if (!init()) {
       return null
->>>>>>> 1fae9ffd
     }
 
     MolecularAssembly assembly2 = null
@@ -226,26 +156,9 @@
     forceFieldEnergy = activeAssembly.getPotentialEnergy()
     Atom[] atoms = activeAssembly.getAtomArray()
 
-<<<<<<< HEAD
-        MolecularAssembly assembly2 = null
-        if (filenames != null && filenames.size() > 0) {
-            MolecularAssembly[] assemblies = [potentialFunctions.open(filenames.get(0))]
-            activeAssembly = assemblies[0]
-            ffx.potential.bonded.NamingUtils.renameAtomsToPDBStandard(activeAssembly)
-            if (filenames.size() > 1) {
-                MolecularAssembly[] assemblies2 = [potentialFunctions.open(filenames.get(1))]
-                assembly2 = assemblies2[0]
-                ffx.potential.bonded.NamingUtils.renameAtomsToPDBStandard(assembly2)
-            }
-        } else if (activeAssembly == null) {
-            logger.info(helpString())
-            return null
-        }
-=======
     int nVars = forceFieldEnergy.getNumberOfVariables()
     double[] x = new double[nVars]
     forceFieldEnergy.getCoordinates(x)
->>>>>>> 1fae9ffd
 
     if (writeSnapshots) {
       String outFileName =
@@ -358,144 +271,9 @@
         } else {
           rmsd(assembly2, nUsed, usedIndices, x, x2, xUsed, x2Used, massUsed)
         }
-<<<<<<< HEAD
-
-        SystemFilter systemFilter = potentialFunctions.getFilter()
-        int distMatrixSize = systemFilter.countNumModels()
-        distMatrix = new double[distMatrixSize][distMatrixSize]
-
-        if (systemFilter instanceof PDBFilter || systemFilter instanceof XYZFilter) {
-            double[] x2 = new double[nVars]
-            double[] mass = new double[nVars / 3]
-
-            int nAtoms = atoms.length
-            for (int i = 0; i < nAtoms; i++) {
-                mass[i] = atoms[i].getMass()
-            }
-
-            if (finish > nAtoms - 1) {
-                finish = nAtoms - 1
-            }
-            if (start < 0 || start > finish) {
-                start = 0
-            }
-
-            // Note that atoms are indexed from 0 to nAtoms - 1.
-            if (verbose) {
-                logger.info(format(" Atoms from %d to %d will be considered.", start, finish))
-            }
-
-            // Begin streaming the possible atom indices, filtering out inactive atoms.
-            IntStream atomIndexStream = IntStream.range(start, finish + 1).filter({ int i -> return atoms[i].isActive() })
-
-            // String describing the selection type.
-            String selectionType = "All Atoms"
-
-            // Switch on what type of atoms to select, filtering as appropriate. Support the old integer indices.
-            switch (atomSelection.toUpperCase()) {
-                case "HEAVY":
-                case "0":
-                    // Filter only for heavy (non-hydrogen) atoms.
-                    atomIndexStream = atomIndexStream.filter({ int i -> atoms[i].isHeavy() })
-                    selectionType = "Heavy Atoms"
-                    break
-                case "ALL":
-                case "1":
-                    // Unmodified stream; we have just checked for active atoms.
-                    selectionType = "All Atoms"
-                    break
-                case "ALPHA":
-                case "2":
-                    // Filter only for reference atoms: carbons named CA (protein) or nitrogens named N1 or N9 (nucleic acids).
-                    atomIndexStream = atomIndexStream.filter({ int i ->
-                        Atom ati = atoms[i]
-                        String atName = ati.getName().toUpperCase()
-                        boolean proteinReference = atName.equals("CA") && ati.getAtomType().atomicNumber == 6
-                        boolean naReference = (atName.equals("N1") || atName.equals("N9")) && ati.getAtomType().atomicNumber == 7
-                        return proteinReference || naReference
-                    })
-                    selectionType = "C-Alpha Atoms (or N1/N9 for nucleic acids)"
-                    break
-                case "BACKBONE":
-                case "3":
-                    // Filter for only backbone atoms.
-                    atomIndexStream = atomIndexStream.filter({ int i ->
-                        Atom ati = atoms[i]
-                        String atName = ati.getName().toUpperCase()
-                        boolean caReference = atName.equals("CA") && ati.getAtomType().atomicNumber == 6
-                        boolean cReference = atName.equals("C") && ati.getAtomType().atomicNumber == 6
-                        boolean nReference = atName.equals("N") && ati.getAtomType().atomicNumber == 7
-                        return caReference || cReference || nReference
-                    })
-                    selectionType = "C, C-Alpha, and N backbone atoms."
-                    break
-                default:
-                    logger.severe(format(" Could not parse %s as an atom selection! Must be ALL, HEAVY, ALPHA or BACKBONE.", atomSelection))
-                    break
-            }
-
-            if (verbose) {
-                logger.info(" Superpose selection criteria: " + selectionType)
-            }
-
-            // Indices of atoms used in alignment and RMSD calculations.
-            int[] usedIndices = atomIndexStream.toArray()
-            int nUsed = usedIndices.length
-            int nUsedVars = nUsed * 3
-            double[] massUsed = Arrays.stream(usedIndices).
-                    mapToDouble({ int i -> atoms[i].getAtomType().atomicWeight }).toArray()
-            double[] xUsed = new double[nUsedVars]
-            double[] x2Used = new double[nUsedVars]
-
-            if (writeSnapshots) {
-                AssemblyState origState = new AssemblyState(activeAssembly)
-                forceFieldEnergy.getCoordinates(x2)
-                copyCoordinates(nUsed, usedIndices, x2, x2Used)
-                double[] translate = ffx.potential.utils.Superpose.calculateTranslation(x2Used, massUsed)
-                ffx.potential.utils.Superpose.applyTranslation(x2, translate)
-                forceFieldEnergy.setCoordinates(x2)
-                outputFilter.writeFile(outFile, true)
-                origState.revertState()
-            }
-
-            // Check which molecular assemblies to do RMSD comparisons among.
-            if (!frameComparison) {
-                if (filenames.size() != 2) {
-                    // The first snapshot is being used for all comparisons here; therefore, snapshot = 1.
-                    rmsd(systemFilter, nUsed, usedIndices, x, x2, xUsed, x2Used, massUsed, 1)
-                } else {
-                    rmsd(assembly2, nUsed, usedIndices, x, x2, xUsed, x2Used, massUsed)
-                }
-            } else {
-                if (storeMatrix) {
-                    fillDiagonals(distMatrixSize)
-                }
-                rmsd(systemFilter, nUsed, usedIndices, x, x2, xUsed, x2Used, massUsed, 1)
-                SystemFilter systemFilter1 = null
-                if (systemFilter instanceof PDBFilter) {
-                    systemFilter1 = new PDBFilter(activeAssembly.getFile(), activeAssembly, activeAssembly.getForceField(), activeAssembly.getProperties())
-                    systemFilter1.readFile()
-                } else if (systemFilter instanceof XYZFilter) {
-                    systemFilter1 = new XYZFilter(activeAssembly.getFile(), activeAssembly, activeAssembly.getForceField(), activeAssembly.getProperties())
-                }
-                while (systemFilter1.readNext(false, false)) {
-                    int snapshot1 = systemFilter1.getSnapshot()
-                    forceFieldEnergy.getCoordinates(x)
-                    SystemFilter systemFilter2 = null
-                    if (systemFilter instanceof PDBFilter) {
-                        systemFilter2 = new PDBFilter(activeAssembly.getFile(), activeAssembly, activeAssembly.getForceField(), activeAssembly.getProperties())
-                        systemFilter2.readFile()
-                    } else if (systemFilter instanceof XYZFilter) {
-                        systemFilter2 = new XYZFilter(activeAssembly.getFile(), activeAssembly, activeAssembly.getForceField(), activeAssembly.getProperties())
-                    }
-                    rmsd(systemFilter2, nUsed, usedIndices, x, x2, xUsed, x2Used, massUsed, snapshot1)
-                }
-            }
-=======
       } else {
         if (storeMatrix) {
           fillDiagonals(distMatrixSize)
->>>>>>> 1fae9ffd
         }
         rmsd(systemFilter, nUsed, usedIndices, x, x2, xUsed, x2Used, massUsed, 1)
         SystemFilter systemFilter1 = null
@@ -507,68 +285,6 @@
           systemFilter1 = new XYZFilter(activeAssembly.getFile(), activeAssembly,
               activeAssembly.getForceField(), activeAssembly.getProperties())
         }
-<<<<<<< HEAD
-    }
-
-    void rmsd(SystemFilter systemFilter, int nUsed, int[] usedIndices, double[] x, double[] x2, double[] xUsed, double[] x2Used, double[] massUsed, int snapshot1) {
-        double[] xBak = Arrays.copyOf(x, x.length)
-        while (systemFilter.readNext(false, false)) {
-            int snapshot2 = systemFilter.getSnapshot()
-            // Only calculate RMSD for snapshots if they aren't the same snapshot.
-            // Also avoid double calculating snapshots in the matrix by only calculating the upper triangle.
-            if (snapshot1 != snapshot2 && snapshot1 < snapshot2) {
-                AssemblyState origStateB = new AssemblyState(activeAssembly)
-                forceFieldEnergy.getCoordinates(x2)
-                copyCoordinates(nUsed, usedIndices, x, xUsed)
-                copyCoordinates(nUsed, usedIndices, x2, x2Used)
-
-                double origRMSD = ffx.potential.utils.Superpose.rmsd(xUsed, x2Used, massUsed)
-
-                // Calculate the translation on only the used subset, but apply it to the entire structure.
-                double[] tA = ffx.potential.utils.Superpose.calculateTranslation(xUsed, massUsed)
-                ffx.potential.utils.Superpose.applyTranslation(x, tA)
-                double[] tB = ffx.potential.utils.Superpose.calculateTranslation(x2Used, massUsed)
-                ffx.potential.utils.Superpose.applyTranslation(x2, tB)
-                // Copy the applied translation to xUsed and x2Used.
-                copyCoordinates(nUsed, usedIndices, x, xUsed)
-                copyCoordinates(nUsed, usedIndices, x2, x2Used)
-                double translatedRMSD = ffx.potential.utils.Superpose.rmsd(xUsed, x2Used, massUsed)
-
-                // Calculate the rotation on only the used subset, but apply it to the entire structure.
-                double[][] rotation = ffx.potential.utils.Superpose.calculateRotation(xUsed, x2Used, massUsed)
-                ffx.potential.utils.Superpose.applyRotation(x2, rotation)
-                // Copy the applied rotation to x2Used.
-                copyCoordinates(nUsed, usedIndices, x2, x2Used)
-                double rotatedRMSD = ffx.potential.utils.Superpose.rmsd(xUsed, x2Used, massUsed)
-
-                if (verbose) {
-                    logger.info(format(
-                            " Coordinate RMSD for %d and %d: Original %7.3f, After Translation %7.3f, After Rotation %7.3f",
-                            snapshot1, snapshot2, origRMSD, translatedRMSD, rotatedRMSD))
-                }
-
-                if(dRMSD){
-                    double disRMSD = calcDRMSD(xUsed, x2Used, nUsed*3)
-                    if (verbose) {
-                        logger.info(format(" The dRMSD for %s and %s: %7.3f", snapshot1, snapshot2, disRMSD))
-                    }
-                }
-
-                if (storeMatrix) {
-                    int snapshot1Index = snapshot1 - 1
-                    int snapshot2Index = snapshot2 - 1
-                    distMatrix[snapshot1Index][snapshot2Index] = rotatedRMSD
-                    distMatrix[snapshot2Index][snapshot1Index] = rotatedRMSD
-                }
-
-                if (writeSnapshots) {
-                    forceFieldEnergy.setCoordinates(x2)
-                    outputFilter.writeFile(outFile, true)
-                    origStateB.revertState()
-                }
-                System.arraycopy(xBak, 0, x, 0, x.length)
-            }
-=======
         while (systemFilter1.readNext(false, false)) {
           int snapshot1 = systemFilter1.getSnapshot()
           forceFieldEnergy.getCoordinates(x)
@@ -582,7 +298,6 @@
                 activeAssembly.getForceField(), activeAssembly.getProperties())
           }
           rmsd(systemFilter2, nUsed, usedIndices, x, x2, xUsed, x2Used, massUsed, snapshot1)
->>>>>>> 1fae9ffd
         }
       }
     }
@@ -653,13 +368,6 @@
           distMatrix[snapshot2Index][snapshot1Index] = rotatedRMSD
         }
 
-        if(dRMSD){
-            double disRMSD = calcDRMSD(xUsed, x2Used, nUsed*3)
-            if (verbose) {
-                logger.info(format(" The dRMSD for %s and %s: %7.3f", filenames.get(0), filenames.get(1), disRMSD))
-            }
-        }
-
         if (writeSnapshots) {
           forceFieldEnergy.setCoordinates(x2)
           outputFilter.writeFile(outFile, true)
@@ -706,60 +414,10 @@
           filenames.get(0), filenames.get(1), origRMSD, translatedRMSD, rotatedRMSD))
     }
 
-<<<<<<< HEAD
-    /**
-     * Calculates the distance between two sets of coordinates.
-     * @param xdist The distance between two x coordinates.
-     * @param ydist The distance between two y coordinates.
-     * @param zdist The distance between two z coordinates.
-     * @return The shortest distance between two points.
-     */
-    double calcDistanceBetweenAtoms(double xdist, double ydist, double zdist){
-        return Math.sqrt(xdist*xdist + ydist*ydist + zdist*zdist)
-    }
-
-    /**
-     * Calculates the dRMSD between to sets of coordinates.
-     * @param xUsed A double array containing the xyz coordinates for multiple atoms.
-     * @param x2Used A double array containing the xyz coordinates for multiple atoms.
-     * @param nUsed The number of atoms that dRMSD is calculated on.
-     * @return A double containing the dRMSD value.
-     */
-    double calcDRMSD(double[] xUsed, double[] x2Used, int nUsed){
-        double disRMSD = 0.0
-        int counter = 0
-        for(int i = 0; i < nUsed; i=i+3){
-            for(int j = i+3; j < nUsed; j=j+3){
-
-                double xdist1 = xUsed[i] - xUsed[j]
-                double ydist1 = xUsed[i+1] - xUsed[j+1]
-                double zdist1 = xUsed[i+2] - xUsed[j+2]
-                double dis1 = calcDistanceBetweenAtoms(xdist1, ydist1, zdist1)
-
-                double xdist2 = x2Used[i] - x2Used[j]
-                double ydist2 = x2Used[i+1] - x2Used[j+1]
-                double zdist2 = x2Used[i+2] - x2Used[j+2]
-                double dis2 = calcDistanceBetweenAtoms(xdist2, ydist2, zdist2)
-
-                double diff = dis1 - dis2
-                disRMSD += diff*diff
-                counter++
-            }
-        }
-        disRMSD = disRMSD / counter
-        return Math.sqrt(disRMSD)
-    }
-
-    void fillDiagonals(int size) {
-        for (int i = 0; i < size; i++) {
-            distMatrix[i][i] = 0.0
-        }
-=======
     if (writeSnapshots) {
       forceFieldEnergy.setCoordinates(x2)
       outputFilter.writeFile(outFile, true)
       origStateB.revertState()
->>>>>>> 1fae9ffd
     }
     System.arraycopy(xBak, 0, x, 0, x.length)
   }
