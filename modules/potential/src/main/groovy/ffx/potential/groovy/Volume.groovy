--- conflicted
+++ resolved
@@ -165,15 +165,10 @@
             if (includeHydrogen) {
                 isHydrogen[index] = false
             }
-<<<<<<< HEAD
-            // TODO: determine effects of using rmin vs sigma for larger nt's
-            radii[index] = atom.getVDWType().radius / 2.0 //* rminToSigma
-=======
             radii[index] = atom.getVDWType().radius / 2.0
             if (sigma) {
                 radii[index] *= rminToSigma;
             }
->>>>>>> 6ce365ff
             radii[index] += probe
             volume[index] = fourThirdsPI * pow(radii[index], 3)
             positions[index][0] = atom.getX()
@@ -200,11 +195,6 @@
         logger.info(format("\n Maximum depth of overlaps in tree: %d", gaussVol.getMaximumDepth()))
         logger.info(format(" Total number of overlaps in tree: %d", gaussVol.getTotalNumberOfOverlaps()))
         if(verbose){
-            index = 0
-            for (Atom atom : atoms) {
-                logger.info("Radius for atom "+atom.name+": "+radii[index]+"\n")
-                index++
-            }
             gaussVol.printTree()
         }
 
