--- conflicted
+++ resolved
@@ -259,296 +259,7 @@
     /**
      * Constant <code>prolineBackboneAtoms</code>
      */
-<<<<<<< HEAD
-    public static void assignAminoAcidAtomTypes(Residue residue, Residue previousResidue,
-                                                Residue nextResidue, ForceField forceField, ArrayList<Bond> bondList)
-            throws MissingHeavyAtomException, MissingAtomTypeException {
-
-        String residueName = residue.getName().toUpperCase();
-
-        int j = 1;
-        ResiduePosition position = MIDDLE_RESIDUE;
-        if (previousResidue == null) {
-            j = 0;
-            position = FIRST_RESIDUE;
-        } else if (nextResidue == null) {
-            j = 2;
-            position = LAST_RESIDUE;
-            // If the last residue only contains a nitrogen turn it into an NH2 group.
-            Atom N = (Atom) residue.getAtomNode("N");
-            if (residue.getAtomNodeList().size() == 1 && N != null) {
-                residueName = "NH2".intern();
-                residue.setName(residueName);
-            }
-        }
-
-        AminoAcid3 aminoAcid = getAminoAcid(residueName);
-        int aminoAcidNumber = getAminoAcidNumber(residueName);
-        // Non-standard Amino Acid; use ALA backbone types.
-        boolean nonStandard = false;
-        if (aminoAcid == AminoAcid3.UNK) {
-            aminoAcidNumber = getAminoAcidNumber("ALA");
-            nonStandard = true;
-        }
-
-        // Only the last residue in a chain should have an OXT/OT2 atom.
-        if (nextResidue != null) {
-            removeOXT_OT2(residue);
-        }
-
-        // Only the first nitrogen should have H1, H2 and H3 atoms, unless it's an NME cap.
-        if (previousResidue != null) {
-            removeH1_H2_H3(aminoAcid, residue);
-        }
-
-        // Check for missing heavy atoms. This check ignores special terminating groups like FOR, NH2, etc.
-        if (!nonStandard) {
-            try {
-                checkForMissingHeavyAtoms(aminoAcidNumber, aminoAcid, position, residue);
-            } catch (BondedUtils.MissingHeavyAtomException e) {
-                logger.log(Level.INFO, " {0} could not be parsed.", residue.toString());
-                throw e;
-            }
-        }
-
-        Atom pC = null;
-        Atom pCA = null;
-        if (previousResidue != null) {
-            pC = (Atom) previousResidue.getAtomNode("C");
-            pCA = (Atom) previousResidue.getAtomNode("CA");
-        }
-
-        // Backbone heavy atoms.
-        Atom N = (Atom) residue.getAtomNode("N");
-        if (N != null) {
-            N.setAtomType(findAtomType(AA_N[j][aminoAcidNumber], forceField));
-            if (position != FIRST_RESIDUE) {
-                buildBond(pC, N, forceField, bondList);
-            }
-        }
-
-        Atom CA = null;
-        Atom C = null;
-        Atom O = null;
-        if (!(position == LAST_RESIDUE && aminoAcid == AminoAcid3.NH2)) {
-            if (aminoAcid == AminoAcid3.ACE || aminoAcid == AminoAcid3.NME) {
-                CA = buildHeavy(residue, "CH3", N, AA_CA[j][aminoAcidNumber], forceField, bondList);
-            } else {
-                CA = buildHeavy(residue, "CA", N, AA_CA[j][aminoAcidNumber], forceField, bondList);
-            }
-            if (!(position == LAST_RESIDUE && aminoAcid == AminoAcid3.NME)) {
-                C = buildHeavy(residue, "C", CA, AA_C[j][aminoAcidNumber], forceField, bondList);
-                O = (Atom) residue.getAtomNode("O");
-                if (O == null) {
-                    O = (Atom) residue.getAtomNode("OT1");
-                }
-                if (O == null) {
-                    // Build the carbonyl oxygen; assume the final residue has beta-sheet psi
-                    double psi = 135.0;
-                    if (nextResidue != null && N != null) {
-                        Atom nextN = (Atom) nextResidue.getAtomNode("N");
-                        psi = toDegrees(dihedralAngle(N.getXYZ(null), CA.getXYZ(null), C.getXYZ(null), nextN.getXYZ(null)));
-                    }
-                    O = buildHeavy(residue, "O", C, 1.25, CA, 117.0, N, psi - 180.0, 0,
-                            AA_O[j][aminoAcidNumber], forceField, bondList);
-                } else {
-                    AtomType atomType = findAtomType(AA_O[j][aminoAcidNumber], forceField);
-                    O.setAtomType(atomType);
-                    buildBond(C, O, forceField, bondList);
-                }
-            }
-        }
-
-        // Nitrogen hydrogen atoms.
-        AtomType atomType = findAtomType(AA_HN[j][aminoAcidNumber], forceField);
-        switch (position) {
-            case FIRST_RESIDUE:
-                switch (aminoAcid) {
-                    case PRO:
-                        // Check if, for some reason, the structure has an H1 but not an H2 or H3.
-                        List<Atom> resAtoms = residue.getAtomList();
-                        Optional<Atom> H1 = resAtoms.stream().filter((Atom a) -> a.getName().equals("H1")).findAny();
-                        Optional<Atom> H2 = resAtoms.stream().filter((Atom a) -> a.getName().equals("H2")).findAny();
-                        Optional<Atom> H3 = resAtoms.stream().filter((Atom a) -> a.getName().equals("H3")).findAny();
-                        if (H1.isPresent() && H2.isPresent() && H3.isPresent()) {
-                            logger.severe(String.format(" Proline residue %s somehow has three N-terminal hydrogens!", residue));
-                        }
-                        if (H1.isPresent() && H2.isPresent()) {
-                            H1.get().setName("H3");
-                        } else if (H1.isPresent() && H3.isPresent()) {
-                            H1.get().setName("H2");
-                        } // Else, all is hunky-dory!
-                        buildHydrogenAtom(residue, "H2", N, 1.02, CA, 109.5, C, 0.0, 0,
-                                atomType, forceField, bondList);
-                        buildHydrogenAtom(residue, "H3", N, 1.02, CA, 109.5, C, -120.0, 0,
-                                atomType, forceField, bondList);
-                        break;
-                    case PCA:
-                        buildHydrogenAtom(residue, "H", N, 1.02, CA, 109.5, C, -60.0, 0,
-                                atomType, forceField, bondList);
-                        break;
-                    case ACE:
-                        break;
-                    default:
-                        buildHydrogenAtom(residue, "H1", N, 1.02, CA, 109.5, C, 180.0, 0,
-                                atomType, forceField, bondList);
-                        buildHydrogenAtom(residue, "H2", N, 1.02, CA, 109.5, C, 60.0, 0,
-                                atomType, forceField, bondList);
-                        buildHydrogenAtom(residue, "H3", N, 1.02, CA, 109.5, C, -60.0, 0,
-                                atomType, forceField, bondList);
-                }
-                break;
-            case LAST_RESIDUE:
-                switch (aminoAcid) {
-                    case NH2:
-                        buildHydrogenAtom(residue, "H1", N, 1.02, pC, 119.0, pCA, 0.0, 0,
-                                atomType, forceField, bondList);
-                        buildHydrogenAtom(residue, "H2", N, 1.02, pC, 119.0, pCA, 180.0, 0,
-                                atomType, forceField, bondList);
-                        break;
-                    case NME:
-                        buildHydrogenAtom(residue, "H", N, 1.02, pC, 118.0, CA, 121.0, 1,
-                                atomType, forceField, bondList);
-                        break;
-                    default:
-                        buildHydrogenAtom(residue, "H", N, 1.02, pC, 119.0, CA, 119.0, 1,
-                                atomType, forceField, bondList);
-                }
-                break;
-            default:
-                // Mid-chain nitrogen hydrogen.
-                buildHydrogenAtom(residue, "H", N, 1.02, pC, 119.0, CA, 119.0, 1,
-                        atomType, forceField, bondList);
-        }
-
-        // C-alpha hydrogen atoms.
-        String haName = "HA";
-        if (aminoAcid == AminoAcid3.GLY) {
-            haName = "HA2";
-        }
-        atomType = findAtomType(AA_HA[j][aminoAcidNumber], forceField);
-        switch (position) {
-            case FIRST_RESIDUE:
-                switch (aminoAcid) {
-                    case FOR:
-                        buildHydrogenAtom(residue, "H", C, 1.12, O, 0.0, null, 0.0, 0,
-                                atomType, forceField, bondList);
-                        break;
-                    case ACE:
-                        buildHydrogenAtom(residue, "H1", CA, 1.10, C, 109.5, O, 180.0, 0,
-                                atomType, forceField, bondList);
-                        buildHydrogenAtom(residue, "H2", CA, 1.10, C, 109.5, O, 60.0, 0,
-                                atomType, forceField, bondList);
-                        buildHydrogenAtom(residue, "H3", CA, 1.10, C, 109.5, O, -60.0, 0,
-                                atomType, forceField, bondList);
-                        break;
-                    default:
-                        buildHydrogenAtom(residue, haName, CA, 1.10, N, 109.5, C, 109.5, -1,
-                                atomType, forceField, bondList);
-                        break;
-                }
-                break;
-            case LAST_RESIDUE:
-                switch (aminoAcid) {
-                    case NME:
-                        buildHydrogenAtom(residue, "H1", CA, 1.10, N, 109.5, pC, 180.0, 0,
-                                atomType, forceField, bondList);
-                        buildHydrogenAtom(residue, "H2", CA, 1.10, N, 109.5, pC, 60.0, 0,
-                                atomType, forceField, bondList);
-                        buildHydrogenAtom(residue, "H3", CA, 1.10, N, 109.5, pC, -60.0, 0,
-                                atomType, forceField, bondList);
-                        break;
-                    default:
-                        buildHydrogenAtom(residue, haName, CA, 1.10, N, 109.5, C, 109.5, -1,
-                                atomType, forceField, bondList);
-                }
-                break;
-            default:
-                buildHydrogenAtom(residue, haName, CA, 1.10, N, 109.5, C, 109.0, -1,
-                        atomType, forceField, bondList);
-        }
-
-        // Build the amino acid side chain.
-        assignAminoAcidSideChain(position, aminoAcid, residue, CA, N, C, forceField, bondList);
-
-        // Build the terminal oxygen if the residue is not NH2 or NME.
-        if (position == LAST_RESIDUE && !(aminoAcid == AminoAcid3.NH2 || aminoAcid == AminoAcid3.NME)) {
-            atomType = findAtomType(AA_O[2][aminoAcidNumber], forceField);
-            Atom OXT = (Atom) residue.getAtomNode("OXT");
-            if (OXT == null) {
-                OXT = (Atom) residue.getAtomNode("OT2");
-                if (OXT != null) {
-                    OXT.setName("OXT");
-                }
-            }
-            if (OXT == null) {
-                String resName = C.getResidueName();
-                int resSeq = C.getResidueNumber();
-                Character chainID = C.getChainID();
-                Character altLoc = C.getAltLoc();
-                String segID = C.getSegID();
-                double occupancy = C.getOccupancy();
-                double tempFactor = C.getTempFactor();
-                OXT = new Atom(0, "OXT", altLoc, new double[3], resName, resSeq, chainID,
-                        occupancy, tempFactor, segID);
-                OXT.setAtomType(atomType);
-                residue.addMSNode(OXT);
-                intxyz(OXT, C, 1.25, CA, 117.0, O, 126.0, 1);
-            } else {
-                OXT.setAtomType(atomType);
-            }
-            buildBond(C, OXT, forceField, bondList);
-        }
-
-        Boolean meldTerm = forceField.getBoolean("MELDTERM", false);
-        Level logImproperBondsForMeld = Level.WARNING;
-        if(meldTerm){
-            logImproperBondsForMeld = Level.FINE;
-        }
-
-        // Do some checks on the current residue to make sure all atoms have been assigned an atom type.
-        List<Atom> resAtoms = residue.getAtomList();
-        for (Atom atom : resAtoms) {
-            atomType = atom.getAtomType();
-            if (atomType == null) {
-                /*
-                 * Sometimes, with deuterons, a proton has been constructed in
-                 * its place, so we have a "dummy" deuteron still hanging
-                 * around.
-                 */
-                String protonEq = atom.getName().replaceFirst("D", "H");
-                Atom correspH = (Atom) residue.getAtomNode(protonEq);
-                if (correspH == null || correspH.getAtomType() == null) {
-                    MissingAtomTypeException missingAtomTypeException
-                            = new MissingAtomTypeException(residue, atom);
-                    logger.warning("MissingAtomTypeException incoming from 393.");
-                    throw missingAtomTypeException;
-                } else {
-                    correspH.setName(atom.getName());
-                    atom.removeFromParent();
-                    atom = correspH;
-                    atomType = atom.getAtomType();
-                }
-            }
-            int numberOfBonds = atom.getNumBonds();
-
-            if (numberOfBonds != atomType.valence) {
-                if (atom == C && numberOfBonds == atomType.valence - 1 && position != LAST_RESIDUE) {
-                    continue;
-                }
-                logger.log(logImproperBondsForMeld, format(" An atom for residue %s has the wrong number of bonds:\n %s",
-                        residueName, atom.toString()));
-                logger.log(logImproperBondsForMeld, format(" Expected: %d Actual: %d.", atomType.valence, numberOfBonds));
-                for (Bond bond : atom.getBonds()) {
-                    logger.log(logImproperBondsForMeld, " " + bond.toString());
-                }
-            }
-        }
-    }
-
-=======
     private static final String[] prolineBackboneAtoms = {"N", "CA", "HA", "C", "O"};
->>>>>>> 60c1da1c
     /**
      * Constant <code>alanineAtoms</code>
      */
