--- conflicted
+++ resolved
@@ -1625,13 +1625,11 @@
          * the ion having a formal negative charge and a large polarizability.
          */
         private double electrostaticStart = 0.6;
-<<<<<<< HEAD
-        private double electrostaticLambdaPower = 3.0;
+        
         private Meld meld;
         int updateCounter = 0;
-=======
+
         private double electrostaticLambdaPower = 2.0;
->>>>>>> 33bedf74
 
         OpenMMSystem(MolecularAssembly molecularAssembly) {
             // Create the OpenMM System
