/**
 * Title: Force Field X.
 * <p>
 * Description: Force Field X - Software for Molecular Biophysics.
 * <p>
 * Copyright: Copyright (c) Michael J. Schnieders 2001-2018.
 * <p>
 * This file is part of Force Field X.
 * <p>
 * Force Field X is free software; you can redistribute it and/or modify it
 * under the terms of the GNU General Public License version 3 as published by
 * the Free Software Foundation.
 * <p>
 * Force Field X is distributed in the hope that it will be useful, but WITHOUT
 * ANY WARRANTY; without even the implied warranty of MERCHANTABILITY or FITNESS
 * FOR A PARTICULAR PURPOSE. See the GNU General Public License for more
 * details.
 * <p>
 * You should have received a copy of the GNU General Public License along with
 * Force Field X; if not, write to the Free Software Foundation, Inc., 59 Temple
 * Place, Suite 330, Boston, MA 02111-1307 USA
 * <p>
 * Linking this library statically or dynamically with other modules is making a
 * combined work based on this library. Thus, the terms and conditions of the
 * GNU General Public License cover the whole combination.
 * <p>
 * As a special exception, the copyright holders of this library give you
 * permission to link this library with independent modules to produce an
 * executable, regardless of the license terms of these independent modules, and
 * to copy and distribute the resulting executable under terms of your choice,
 * provided that you also meet, for each linked independent module, the terms
 * and conditions of the license of that module. An independent module is a
 * module which is not derived from or based on this library. If you modify this
 * library, you may extend this exception to your version of the library, but
 * you are not obligated to do so. If you do not wish to do so, delete this
 * exception statement from your version.
 */
package ffx.potential;

import java.io.File;
import java.io.IOException;
import java.time.LocalDateTime;
import java.time.format.DateTimeFormatter;
import java.util.ArrayList;
import java.util.Arrays;
import java.util.HashMap;
import java.util.LinkedHashMap;
import java.util.List;
import java.util.Map;
import java.util.logging.Level;
import java.util.logging.Logger;
import java.util.stream.Collectors;
import java.util.stream.IntStream;
import static java.lang.String.format;

import com.sun.jna.Memory;
import com.sun.jna.Pointer;
import com.sun.jna.ptr.DoubleByReference;
import com.sun.jna.ptr.IntByReference;
import com.sun.jna.ptr.PointerByReference;

import org.apache.commons.configuration2.CompositeConfiguration;
import org.apache.commons.io.FilenameUtils;
import static org.apache.commons.math3.util.FastMath.abs;
import static org.apache.commons.math3.util.FastMath.sqrt;

import edu.rit.mp.CharacterBuf;
import edu.rit.pj.Comm;
import edu.uiowa.jopenmm.AmoebaOpenMMLibrary.OpenMM_AmoebaVdwForce_NonbondedMethod;
import edu.uiowa.jopenmm.OpenMMLibrary.*;
import edu.uiowa.jopenmm.OpenMMUtils;
import edu.uiowa.jopenmm.OpenMM_Vec3;
import static edu.uiowa.jopenmm.AmoebaOpenMMLibrary.OpenMM_3D_DoubleArray_create;
import static edu.uiowa.jopenmm.AmoebaOpenMMLibrary.OpenMM_3D_DoubleArray_destroy;
import static edu.uiowa.jopenmm.AmoebaOpenMMLibrary.OpenMM_3D_DoubleArray_set;
import static edu.uiowa.jopenmm.AmoebaOpenMMLibrary.OpenMM_AmoebaAngleForce_addAngle;
import static edu.uiowa.jopenmm.AmoebaOpenMMLibrary.OpenMM_AmoebaAngleForce_create;
import static edu.uiowa.jopenmm.AmoebaOpenMMLibrary.OpenMM_AmoebaAngleForce_setAmoebaGlobalAngleCubic;
import static edu.uiowa.jopenmm.AmoebaOpenMMLibrary.OpenMM_AmoebaAngleForce_setAmoebaGlobalAnglePentic;
import static edu.uiowa.jopenmm.AmoebaOpenMMLibrary.OpenMM_AmoebaAngleForce_setAmoebaGlobalAngleQuartic;
import static edu.uiowa.jopenmm.AmoebaOpenMMLibrary.OpenMM_AmoebaAngleForce_setAmoebaGlobalAngleSextic;
import static edu.uiowa.jopenmm.AmoebaOpenMMLibrary.OpenMM_AmoebaBondForce_addBond;
import static edu.uiowa.jopenmm.AmoebaOpenMMLibrary.OpenMM_AmoebaBondForce_create;
import static edu.uiowa.jopenmm.AmoebaOpenMMLibrary.OpenMM_AmoebaBondForce_setAmoebaGlobalBondCubic;
import static edu.uiowa.jopenmm.AmoebaOpenMMLibrary.OpenMM_AmoebaBondForce_setAmoebaGlobalBondQuartic;
import static edu.uiowa.jopenmm.AmoebaOpenMMLibrary.OpenMM_AmoebaGeneralizedKirkwoodForce_addParticle;
import static edu.uiowa.jopenmm.AmoebaOpenMMLibrary.OpenMM_AmoebaGeneralizedKirkwoodForce_create;
import static edu.uiowa.jopenmm.AmoebaOpenMMLibrary.OpenMM_AmoebaGeneralizedKirkwoodForce_setIncludeCavityTerm;
import static edu.uiowa.jopenmm.AmoebaOpenMMLibrary.OpenMM_AmoebaGeneralizedKirkwoodForce_setParticleParameters;
import static edu.uiowa.jopenmm.AmoebaOpenMMLibrary.OpenMM_AmoebaGeneralizedKirkwoodForce_setProbeRadius;
import static edu.uiowa.jopenmm.AmoebaOpenMMLibrary.OpenMM_AmoebaGeneralizedKirkwoodForce_setSoluteDielectric;
import static edu.uiowa.jopenmm.AmoebaOpenMMLibrary.OpenMM_AmoebaGeneralizedKirkwoodForce_setSolventDielectric;
import static edu.uiowa.jopenmm.AmoebaOpenMMLibrary.OpenMM_AmoebaGeneralizedKirkwoodForce_setSurfaceAreaFactor;
import static edu.uiowa.jopenmm.AmoebaOpenMMLibrary.OpenMM_AmoebaGeneralizedKirkwoodForce_updateParametersInContext;
import static edu.uiowa.jopenmm.AmoebaOpenMMLibrary.OpenMM_AmoebaInPlaneAngleForce_addAngle;
import static edu.uiowa.jopenmm.AmoebaOpenMMLibrary.OpenMM_AmoebaInPlaneAngleForce_create;
import static edu.uiowa.jopenmm.AmoebaOpenMMLibrary.OpenMM_AmoebaInPlaneAngleForce_setAmoebaGlobalInPlaneAngleCubic;
import static edu.uiowa.jopenmm.AmoebaOpenMMLibrary.OpenMM_AmoebaInPlaneAngleForce_setAmoebaGlobalInPlaneAnglePentic;
import static edu.uiowa.jopenmm.AmoebaOpenMMLibrary.OpenMM_AmoebaInPlaneAngleForce_setAmoebaGlobalInPlaneAngleQuartic;
import static edu.uiowa.jopenmm.AmoebaOpenMMLibrary.OpenMM_AmoebaInPlaneAngleForce_setAmoebaGlobalInPlaneAngleSextic;
import static edu.uiowa.jopenmm.AmoebaOpenMMLibrary.OpenMM_AmoebaMultipoleForce_CovalentType.OpenMM_AmoebaMultipoleForce_Covalent12;
import static edu.uiowa.jopenmm.AmoebaOpenMMLibrary.OpenMM_AmoebaMultipoleForce_CovalentType.OpenMM_AmoebaMultipoleForce_Covalent13;
import static edu.uiowa.jopenmm.AmoebaOpenMMLibrary.OpenMM_AmoebaMultipoleForce_CovalentType.OpenMM_AmoebaMultipoleForce_Covalent14;
import static edu.uiowa.jopenmm.AmoebaOpenMMLibrary.OpenMM_AmoebaMultipoleForce_CovalentType.OpenMM_AmoebaMultipoleForce_Covalent15;
import static edu.uiowa.jopenmm.AmoebaOpenMMLibrary.OpenMM_AmoebaMultipoleForce_CovalentType.OpenMM_AmoebaMultipoleForce_PolarizationCovalent11;
import static edu.uiowa.jopenmm.AmoebaOpenMMLibrary.OpenMM_AmoebaMultipoleForce_MultipoleAxisTypes.OpenMM_AmoebaMultipoleForce_Bisector;
import static edu.uiowa.jopenmm.AmoebaOpenMMLibrary.OpenMM_AmoebaMultipoleForce_MultipoleAxisTypes.OpenMM_AmoebaMultipoleForce_NoAxisType;
import static edu.uiowa.jopenmm.AmoebaOpenMMLibrary.OpenMM_AmoebaMultipoleForce_MultipoleAxisTypes.OpenMM_AmoebaMultipoleForce_ThreeFold;
import static edu.uiowa.jopenmm.AmoebaOpenMMLibrary.OpenMM_AmoebaMultipoleForce_MultipoleAxisTypes.OpenMM_AmoebaMultipoleForce_ZBisect;
import static edu.uiowa.jopenmm.AmoebaOpenMMLibrary.OpenMM_AmoebaMultipoleForce_MultipoleAxisTypes.OpenMM_AmoebaMultipoleForce_ZOnly;
import static edu.uiowa.jopenmm.AmoebaOpenMMLibrary.OpenMM_AmoebaMultipoleForce_MultipoleAxisTypes.OpenMM_AmoebaMultipoleForce_ZThenX;
import static edu.uiowa.jopenmm.AmoebaOpenMMLibrary.OpenMM_AmoebaMultipoleForce_NonbondedMethod.OpenMM_AmoebaMultipoleForce_NoCutoff;
import static edu.uiowa.jopenmm.AmoebaOpenMMLibrary.OpenMM_AmoebaMultipoleForce_NonbondedMethod.OpenMM_AmoebaMultipoleForce_PME;
import static edu.uiowa.jopenmm.AmoebaOpenMMLibrary.OpenMM_AmoebaMultipoleForce_PolarizationType.OpenMM_AmoebaMultipoleForce_Direct;
import static edu.uiowa.jopenmm.AmoebaOpenMMLibrary.OpenMM_AmoebaMultipoleForce_PolarizationType.OpenMM_AmoebaMultipoleForce_Extrapolated;
import static edu.uiowa.jopenmm.AmoebaOpenMMLibrary.OpenMM_AmoebaMultipoleForce_PolarizationType.OpenMM_AmoebaMultipoleForce_Mutual;
import static edu.uiowa.jopenmm.AmoebaOpenMMLibrary.OpenMM_AmoebaMultipoleForce_addMultipole;
import static edu.uiowa.jopenmm.AmoebaOpenMMLibrary.OpenMM_AmoebaMultipoleForce_create;
import static edu.uiowa.jopenmm.AmoebaOpenMMLibrary.OpenMM_AmoebaMultipoleForce_setAEwald;
import static edu.uiowa.jopenmm.AmoebaOpenMMLibrary.OpenMM_AmoebaMultipoleForce_setCovalentMap;
import static edu.uiowa.jopenmm.AmoebaOpenMMLibrary.OpenMM_AmoebaMultipoleForce_setCutoffDistance;
import static edu.uiowa.jopenmm.AmoebaOpenMMLibrary.OpenMM_AmoebaMultipoleForce_setEwaldErrorTolerance;
import static edu.uiowa.jopenmm.AmoebaOpenMMLibrary.OpenMM_AmoebaMultipoleForce_setExtrapolationCoefficients;
import static edu.uiowa.jopenmm.AmoebaOpenMMLibrary.OpenMM_AmoebaMultipoleForce_setMultipoleParameters;
import static edu.uiowa.jopenmm.AmoebaOpenMMLibrary.OpenMM_AmoebaMultipoleForce_setMutualInducedMaxIterations;
import static edu.uiowa.jopenmm.AmoebaOpenMMLibrary.OpenMM_AmoebaMultipoleForce_setMutualInducedTargetEpsilon;
import static edu.uiowa.jopenmm.AmoebaOpenMMLibrary.OpenMM_AmoebaMultipoleForce_setNonbondedMethod;
import static edu.uiowa.jopenmm.AmoebaOpenMMLibrary.OpenMM_AmoebaMultipoleForce_setPmeGridDimensions;
import static edu.uiowa.jopenmm.AmoebaOpenMMLibrary.OpenMM_AmoebaMultipoleForce_setPolarizationType;
import static edu.uiowa.jopenmm.AmoebaOpenMMLibrary.OpenMM_AmoebaMultipoleForce_updateParametersInContext;
import static edu.uiowa.jopenmm.AmoebaOpenMMLibrary.OpenMM_AmoebaOutOfPlaneBendForce_addOutOfPlaneBend;
import static edu.uiowa.jopenmm.AmoebaOpenMMLibrary.OpenMM_AmoebaOutOfPlaneBendForce_create;
import static edu.uiowa.jopenmm.AmoebaOpenMMLibrary.OpenMM_AmoebaOutOfPlaneBendForce_setAmoebaGlobalOutOfPlaneBendCubic;
import static edu.uiowa.jopenmm.AmoebaOpenMMLibrary.OpenMM_AmoebaOutOfPlaneBendForce_setAmoebaGlobalOutOfPlaneBendPentic;
import static edu.uiowa.jopenmm.AmoebaOpenMMLibrary.OpenMM_AmoebaOutOfPlaneBendForce_setAmoebaGlobalOutOfPlaneBendQuartic;
import static edu.uiowa.jopenmm.AmoebaOpenMMLibrary.OpenMM_AmoebaOutOfPlaneBendForce_setAmoebaGlobalOutOfPlaneBendSextic;
import static edu.uiowa.jopenmm.AmoebaOpenMMLibrary.OpenMM_AmoebaPiTorsionForce_addPiTorsion;
import static edu.uiowa.jopenmm.AmoebaOpenMMLibrary.OpenMM_AmoebaPiTorsionForce_create;
import static edu.uiowa.jopenmm.AmoebaOpenMMLibrary.OpenMM_AmoebaStretchBendForce_addStretchBend;
import static edu.uiowa.jopenmm.AmoebaOpenMMLibrary.OpenMM_AmoebaStretchBendForce_create;
import static edu.uiowa.jopenmm.AmoebaOpenMMLibrary.OpenMM_AmoebaTorsionTorsionForce_addTorsionTorsion;
import static edu.uiowa.jopenmm.AmoebaOpenMMLibrary.OpenMM_AmoebaTorsionTorsionForce_create;
import static edu.uiowa.jopenmm.AmoebaOpenMMLibrary.OpenMM_AmoebaTorsionTorsionForce_setTorsionTorsionGrid;
import static edu.uiowa.jopenmm.AmoebaOpenMMLibrary.OpenMM_AmoebaVdwForce_addParticle;
import static edu.uiowa.jopenmm.AmoebaOpenMMLibrary.OpenMM_AmoebaVdwForce_create;
import static edu.uiowa.jopenmm.AmoebaOpenMMLibrary.OpenMM_AmoebaVdwForce_setCutoffDistance;
import static edu.uiowa.jopenmm.AmoebaOpenMMLibrary.OpenMM_AmoebaVdwForce_setNonbondedMethod;
import static edu.uiowa.jopenmm.AmoebaOpenMMLibrary.OpenMM_AmoebaVdwForce_setParticleExclusions;
import static edu.uiowa.jopenmm.AmoebaOpenMMLibrary.OpenMM_AmoebaVdwForce_setParticleParameters;
import static edu.uiowa.jopenmm.AmoebaOpenMMLibrary.OpenMM_AmoebaVdwForce_setUseDispersionCorrection;
import static edu.uiowa.jopenmm.AmoebaOpenMMLibrary.OpenMM_AmoebaVdwForce_updateParametersInContext;
import static edu.uiowa.jopenmm.AmoebaOpenMMLibrary.OpenMM_AmoebaWcaDispersionForce_addParticle;
import static edu.uiowa.jopenmm.AmoebaOpenMMLibrary.OpenMM_AmoebaWcaDispersionForce_create;
import static edu.uiowa.jopenmm.AmoebaOpenMMLibrary.OpenMM_AmoebaWcaDispersionForce_setAwater;
import static edu.uiowa.jopenmm.AmoebaOpenMMLibrary.OpenMM_AmoebaWcaDispersionForce_setDispoff;
import static edu.uiowa.jopenmm.AmoebaOpenMMLibrary.OpenMM_AmoebaWcaDispersionForce_setEpsh;
import static edu.uiowa.jopenmm.AmoebaOpenMMLibrary.OpenMM_AmoebaWcaDispersionForce_setEpso;
import static edu.uiowa.jopenmm.AmoebaOpenMMLibrary.OpenMM_AmoebaWcaDispersionForce_setParticleParameters;
import static edu.uiowa.jopenmm.AmoebaOpenMMLibrary.OpenMM_AmoebaWcaDispersionForce_setRminh;
import static edu.uiowa.jopenmm.AmoebaOpenMMLibrary.OpenMM_AmoebaWcaDispersionForce_setRmino;
import static edu.uiowa.jopenmm.AmoebaOpenMMLibrary.OpenMM_AmoebaWcaDispersionForce_setShctd;
import static edu.uiowa.jopenmm.AmoebaOpenMMLibrary.OpenMM_AmoebaWcaDispersionForce_setSlevy;
import static edu.uiowa.jopenmm.AmoebaOpenMMLibrary.OpenMM_AmoebaWcaDispersionForce_updateParametersInContext;
import static edu.uiowa.jopenmm.AmoebaOpenMMLibrary.OpenMM_AngstromsPerNm;
import static edu.uiowa.jopenmm.AmoebaOpenMMLibrary.OpenMM_KJPerKcal;
import static edu.uiowa.jopenmm.AmoebaOpenMMLibrary.OpenMM_KcalPerKJ;
import static edu.uiowa.jopenmm.AmoebaOpenMMLibrary.OpenMM_NmPerAngstrom;
import static edu.uiowa.jopenmm.AmoebaOpenMMLibrary.OpenMM_RadiansPerDegree;
import static edu.uiowa.jopenmm.OpenMMLibrary.*;
import static edu.uiowa.jopenmm.OpenMMLibrary.OpenMM_Boolean.OpenMM_False;
import static edu.uiowa.jopenmm.OpenMMLibrary.OpenMM_Boolean.OpenMM_True;
import static edu.uiowa.jopenmm.OpenMMLibrary.OpenMM_CustomGBForce_ComputationType.OpenMM_CustomGBForce_ParticlePair;
import static edu.uiowa.jopenmm.OpenMMLibrary.OpenMM_CustomGBForce_ComputationType.OpenMM_CustomGBForce_ParticlePairNoExclusions;
import static edu.uiowa.jopenmm.OpenMMLibrary.OpenMM_CustomGBForce_ComputationType.OpenMM_CustomGBForce_SingleParticle;
import static edu.uiowa.jopenmm.OpenMMLibrary.OpenMM_State_DataType.OpenMM_State_Energy;
import static edu.uiowa.jopenmm.OpenMMLibrary.OpenMM_State_DataType.OpenMM_State_Forces;
import static edu.uiowa.jopenmm.OpenMMLibrary.OpenMM_State_DataType.OpenMM_State_ParameterDerivatives;
import static edu.uiowa.jopenmm.OpenMMLibrary.OpenMM_State_DataType.OpenMM_State_Positions;

import ffx.crystal.Crystal;
import ffx.potential.bonded.Angle;
import ffx.potential.bonded.AngleTorsion;
import ffx.potential.bonded.Atom;
import ffx.potential.bonded.Bond;
import ffx.potential.bonded.ImproperTorsion;
import ffx.potential.bonded.OutOfPlaneBend;
import ffx.potential.bonded.PiOrbitalTorsion;
import ffx.potential.bonded.RestraintBond;
import ffx.potential.bonded.StretchBend;
import ffx.potential.bonded.StretchTorsion;
import ffx.potential.bonded.Torsion;
import ffx.potential.bonded.TorsionTorsion;
import ffx.potential.bonded.UreyBradley;
import ffx.potential.nonbonded.CoordRestraint;
import ffx.potential.nonbonded.GeneralizedKirkwood;
import ffx.potential.nonbonded.GeneralizedKirkwood.NonPolar;
import ffx.potential.nonbonded.NonbondedCutoff;
import ffx.potential.nonbonded.ParticleMeshEwald;
import ffx.potential.nonbonded.ParticleMeshEwald.Polarization;
import ffx.potential.nonbonded.ReciprocalSpace;
import ffx.potential.nonbonded.VanDerWaals;
import ffx.potential.nonbonded.VanDerWaalsForm;
import ffx.potential.parameters.AngleType;
import ffx.potential.parameters.AngleType.AngleFunction;
import ffx.potential.parameters.BondType;
import ffx.potential.parameters.BondType.BondFunction;
import ffx.potential.parameters.ForceField;
import ffx.potential.parameters.ForceField.ForceFieldBoolean;
import ffx.potential.parameters.ForceField.ForceFieldDouble;
import ffx.potential.parameters.ImproperTorsionType;
import ffx.potential.parameters.MultipoleType;
import ffx.potential.parameters.OutOfPlaneBendType;
import ffx.potential.parameters.PiTorsionType;
import ffx.potential.parameters.PolarizeType;
import ffx.potential.parameters.TorsionTorsionType;
import ffx.potential.parameters.TorsionType;
import ffx.potential.parameters.UreyBradleyType;
import ffx.potential.parameters.VDWType;
import ffx.potential.utils.EnergyException;
import ffx.potential.utils.PotentialsFunctions;
import ffx.potential.utils.PotentialsUtils;
import static ffx.potential.nonbonded.VanDerWaalsForm.EPSILON_RULE.GEOMETRIC;
import static ffx.potential.nonbonded.VanDerWaalsForm.RADIUS_RULE.ARITHMETIC;
import static ffx.potential.nonbonded.VanDerWaalsForm.RADIUS_SIZE.RADIUS;
import static ffx.potential.nonbonded.VanDerWaalsForm.RADIUS_TYPE.R_MIN;
import static ffx.potential.nonbonded.VanDerWaalsForm.VDW_TYPE.LENNARD_JONES;

/**
 * Compute the potential energy and derivatives using OpenMM.
 *
 * @author Michael J. Schnieders
 * @since 1.0
 */
@SuppressWarnings("deprecation")
public class ForceFieldEnergyOpenMM extends ForceFieldEnergy {

    private static final Logger logger = Logger.getLogger(ForceFieldEnergyOpenMM.class.getName());
    /**
     * Whether to enforce periodic boundary conditions when obtaining new
     * States.
     */
    public final int enforcePBC;
    /**
     * Integrator string (default = VERLET).
     */
    private String integratorString = "VERLET";
    /**
     * Time step (default = 1.0 fsec).
     */
    private double timeStep = 1.0;
    /**
     * Temperature (default = 298.15).
     */
    private double temperature = 298.15;
    /**
     * OpenMM Platform.
     */
    private PointerByReference platform = null;
    /**
     * OpenMM System.
     */
    private PointerByReference system = null;
    /**
     * OpenMM Integrator.
     */
    private PointerByReference integrator = null;
    /**
     * OpenMM Context.
     */
    private PointerByReference context = null;
    /**
     * OpenMM State.
     */
    private PointerByReference state = null;
    /**
     * OpenMM Forces.
     */
    private PointerByReference forces = null;
    /**
     * OpenMM Positions.
     */
    private PointerByReference positions = null;
    /**
     * OpenMM Velocities.
     */
    private PointerByReference velocities = null;
    /**
     * OpenMM center-of-mass motion remover.
     */
    private PointerByReference commRemover = null;
    /**
     * Number of particles.
     */
    private int numParticles = 0;
    /**
     * OpenMM AMOEBA Bond Force.
     */
    private PointerByReference amoebaBondForce = null;
    /**
     * OpenMM AMOEBA Angle Force.
     */
    private PointerByReference amoebaAngleForce = null;
    /**
     * OpenMM AMOEBA In-Plane Angle Force.
     */
    private PointerByReference amoebaInPlaneAngleForce = null;
    /**
     * OpenMM AMOEBA Urey Bradley Force.
     */
    private PointerByReference amoebaUreyBradleyForce = null;
    /**
     * OpenMM AMOEBA Out-of-Plane Bend Force.
     */
    private PointerByReference amoebaOutOfPlaneBendForce = null;
    /**
     * OpenMM AMOEBA Stretch Bend Force.
     */
    private PointerByReference amoebaStretchBendForce = null;
    /**
     * OpenMM AMOEBA Torsion Force.
     */
    private PointerByReference amoebaTorsionForce = null;
    /**
     * OpenMM Improper Torsion Force.
     */
    private PointerByReference amoebaImproperTorsionForce = null;
    /**
     * OpenMM AMOEBA Pi Torsion Force.
     */
    private PointerByReference amoebaPiTorsionForce = null;
    /**
     * OpenMM AMOEBA Torsion Torsion Force.
     */
    private PointerByReference amoebaTorsionTorsionForce = null;
    /**
     * OpenMM AMOEBA van der Waals Force.
     */
    private PointerByReference amoebaVDWForce = null;
    /**
     * OpenMM AMOEBA Multipole Force.
     */
    private PointerByReference amoebaMultipoleForce = null;
    /**
     * OpenMM Generalized Kirkwood Force.
     */
    private PointerByReference amoebaGeneralizedKirkwoodForce = null;
    /**
     * OpenMM AMOEBA WCA Dispersion Force.
     */
    private PointerByReference amoebaWcaDispersionForce = null;
    /**
     * OpenMM Fixed Charge Non-Bonded Force.
     */
    private PointerByReference fixedChargeNonBondedForce = null;
    /**
     * OpenMM Stretch-Torsion couplings (as found in phosphate/nucleic acid
     * AMOEBA force fields).
     */
    private PointerByReference stretchTorsionForce = null;
    /**
     * OpenMM Angle-Torsion couplings (as found in phosphate/nucleic acid AMOEBA
     * force fields).
     */
    private PointerByReference angleTorsionForce = null;
    /**
     * Fixed charge softcore vdW force.
     */
    boolean softcoreCreated = false;
    private PointerByReference fixedChargeSoftcore = null;

    private PointerByReference alchemicalAlchemicalStericsForce = null;

    private PointerByReference nonAlchemicalAlchemicalStericsForce = null;

    private boolean chargeExclusion[];
    private boolean vdWExclusion[];
    private double exceptionChargeProd[];
    private double exceptionEps[];

    /**
     * OpenMM Custom GB Force.
     */
    private PointerByReference customGBForce = null;
    /**
     * Map from bond functional forms to the restraint-bonds using that
     * functional form. The PointerByReference should point to a
     * CustomBondForce.
     */
    private final Map<BondType.BondFunction, PointerByReference> restraintForces = new HashMap<>();
    /**
     * Langevin friction coefficient.
     */
    private double frictionCoeff = 0.01;
    /**
     * Andersen thermostat collision frequency.
     */
    private double collisionFreq = 91.0;
    /**
     * Value of the state variable Lambda.
     */
    private boolean pmeLambdaTerm = false;
    private boolean vdwLambdaTerm = false;
    private double lambda = 1.0;
    private double vdwdUdL = 0.0;

    /**
     * Lambda step size for finite difference dU/dL.
     */
    private double fdDLambda = 0.001;
    /**
     * Flag to set water molecule bonds as rigid.
     */
    private boolean rigidHydrogen = false;
    /**
     * OpenMM thermostat. Currently an Andersen thermostat is supported.
     */
    private PointerByReference ommThermostat = null;

    private boolean doOpenMMdEdL = false;
    private boolean doFFXdEdL = true;
    private boolean testdEdL = true;

    private boolean quiet = true;

    private int quietInt = 0;

    private PointerByReference ommBarostat = null;

    private final Platform ffxPlatform;

    /**
     * ForceFieldEnergyOpenMM constructor; offloads heavy-duty computation to an
     * OpenMM Platform while keeping track of information locally.
     *
     * @param molecularAssembly Assembly to construct energy for.
     * @param requestedPlatform requested OpenMM platform to be used.
     * @param restraints Harmonic coordinate restraints.
     * @param nThreads Number of threads to use in the super class
     * ForceFieldEnergy instance.
     */
    protected ForceFieldEnergyOpenMM(MolecularAssembly molecularAssembly, Platform requestedPlatform, List<CoordRestraint> restraints, int nThreads) {
        super(molecularAssembly, restraints, nThreads);

        Crystal crystal = getCrystal();
        int symOps = crystal.spaceGroup.getNumberOfSymOps();
        if (symOps > 1) {
            logger.info("");
            logger.severe(" OpenMM does not support symmetry operators.");
        }

        //super.energy(false, true);
        logger.info("\n Initializing OpenMM");

        loadPlatform(requestedPlatform);
        ffxPlatform = requestedPlatform;

        // Create the OpenMM System
        system = OpenMM_System_create();
        logger.info(" Created OpenMM system and adding forces");

        ForceField forceField = molecularAssembly.getForceField();

        // Load atoms.
        try {
            addAtoms();
        } catch (Exception e) {
            logger.severe(" Atom without mass encountered.");
        }

        rigidHydrogen = forceField.getBoolean(ForceField.ForceFieldBoolean.RIGID_HYDROGEN, false);

        if (rigidHydrogen) {
            setUpHydrogenConstraints(system);
        }

        // Add Bond Force.
        addBondForce(forceField);

        // Add Angle Force.
        addAngleForce(forceField);
        addInPlaneAngleForce(forceField);

        // Add Stretch-Bend Force.
        addStretchBendForce(forceField);

        // Add Urey-Bradley Force.
        addUreyBradleyForce(forceField);

        // Out-of Plane Bend Force.
        addOutOfPlaneBendForce(forceField);

        // Add Torsion Force.
        addTorsionForce(forceField);

        // Add Improper Torsion Force.
        addImproperTorsionForce(forceField);

        // Add Pi-Torsion Force.
        addPiTorsionForce(forceField);

        // Add Torsion-Torsion Force.
        addTorsionTorsionForce(forceField);

        // Add coordinate restraints.
        addHarmonicRestraintForce(forceField);

        // Add bond restraints.
        addRestraintBonds(forceField);

        // Add stretch-torsion coupling terms.
        addStretchTorsionCoupling(forceField);

        // Add angle-torsion coupling terms.
        addAngleTorsionCoupling(forceField);

        VanDerWaals vdW = super.getVdwNode();
        if (vdW != null) {
            VanDerWaalsForm vdwForm = vdW.getVDWForm();
            if (vdwForm.vdwType == LENNARD_JONES) {
                addFixedChargeNonBondedForce(forceField);
            } else {
                // Add vdW Force.
                addAmoebaVDWForce(forceField);

                // Add Multipole Force.
                addAmoebaMultipoleForce(forceField);
            }
        }

        // Set periodic box vectors.
        setDefaultPeriodicBoxVectors();

        frictionCoeff = forceField.getDouble(ForceFieldDouble.FRICTION_COEFF, 91.0);
        collisionFreq = forceField.getDouble(ForceFieldDouble.COLLISION_FREQ, 0.01);

        createContext(integratorString, timeStep, temperature);

        // Set initial positions.
        double x[] = new double[numParticles * 3];
        int index = 0;
        Atom atoms[] = molecularAssembly.getAtomArray();
        for (int i = 0; i < numParticles; i++) {
            Atom atom = atoms[i];
            x[index] = atom.getX();
            x[index + 1] = atom.getY();
            x[index + 2] = atom.getZ();
            index += 3;
        }
        setOpenMMPositions(x, numParticles * 3);

        int infoMask = OpenMM_State_Positions;
        infoMask += OpenMM_State_Forces;
        infoMask += OpenMM_State_Energy;

        boolean aperiodic = super.getCrystal().aperiodic();
        boolean pbcEnforced = forceField.getBoolean(ForceField.ForceFieldBoolean.ENFORCE_PBC, !aperiodic);
        enforcePBC = pbcEnforced ? OpenMM_True : OpenMM_False;

        state = OpenMM_Context_getState(context, infoMask, enforcePBC);
        forces = OpenMM_State_getForces(state);
        double openMMPotentialEnergy = OpenMM_State_getPotentialEnergy(state) / OpenMM_KJPerKcal;

        logger.log(Level.INFO, String.format(" OpenMM Energy: %14.10g", openMMPotentialEnergy));
        fdDLambda = forceField.getDouble(ForceFieldDouble.FD_DLAMBDA, 0.001);

        OpenMM_State_destroy(state);

        pmeLambdaTerm = forceField.getBoolean(ForceFieldBoolean.PME_LAMBDATERM,
                forceField.getBoolean(ForceFieldBoolean.LAMBDATERM, false));

        vdwLambdaTerm = forceField.getBoolean(ForceFieldBoolean.VDW_LAMBDATERM, false);

        /**
         * Currently, electrostatics and vdW cannot undergo alchemical changes
         * simultaneously. Softcore vdW is given priority.
         */
        if (vdwLambdaTerm) {
            pmeLambdaTerm = false;
        }

        if (pmeLambdaTerm || vdwLambdaTerm) {
            lambdaTerm = true;
        }

        /**
         * logger.info(format(" vdwLambdaTerm %s", vdwLambdaTerm));
         * logger.info(format(" pmeLambdaTerm %s", pmeLambdaTerm));
         * logger.info(format(" lambdaTerm %s", lambdaTerm));
         */
    }

    /**
     * Load an OpenMM Platform
     */
    private void loadPlatform(Platform requestedPlatform) {

        OpenMMUtils.init();

        // Print out the OpenMM Version.
        Pointer version = OpenMM_Platform_getOpenMMVersion();
        logger.log(Level.INFO, " OpenMM Version: {0}", version.getString(0));

        // Print out the OpenMM plugin directory.
        logger.log(Level.INFO, " OpenMM Plugin Dir: {0}", OpenMMUtils.OPENMM_PLUGIN_DIR);

        /**
         * Load plugins and print out plugins.
         *
         * Call the method twice to avoid a bug where not all platforms are list
         * after the first call.
         */
        PointerByReference plugins = OpenMM_Platform_loadPluginsFromDirectory(OpenMMUtils.OPENMM_PLUGIN_DIR);
        OpenMM_StringArray_destroy(plugins);

        plugins = OpenMM_Platform_loadPluginsFromDirectory(OpenMMUtils.OPENMM_PLUGIN_DIR);
        int numPlugins = OpenMM_StringArray_getSize(plugins);

        logger.log(Level.INFO, " Number of OpenMM Plugins: {0}", numPlugins);
        boolean cuda = false;
        for (int i = 0; i < numPlugins; i++) {
            String pluginString = stringFromArray(plugins, i);
            logger.log(Level.INFO, "  Plugin: {0}", pluginString);
            if (pluginString.toUpperCase().contains("AMOEBACUDA")) {
                cuda = true;
            }
        }
        OpenMM_StringArray_destroy(plugins);

        /**
         * Extra logging to print out plugins that failed to load.
         */
        if (logger.isLoggable(Level.FINE)) {
            PointerByReference pluginFailers = OpenMM_Platform_getPluginLoadFailures();
            int numFailures = OpenMM_StringArray_getSize(pluginFailers);
            for (int i = 0; i < numFailures; i++) {
                String pluginString = stringFromArray(pluginFailers, i);
                logger.log(Level.FINE, " Plugin load failure: {0}", pluginString);
            }
            OpenMM_StringArray_destroy(pluginFailers);
        }

        int numPlatforms = OpenMM_Platform_getNumPlatforms();
        logger.log(Level.INFO, " Number of OpenMM Platforms: {0}", numPlatforms);

        /**
         * for (int i = 0; i < numPlatforms; i++) { PointerByReference
         * currentPlatform = OpenMM_Platform_getPlatform(i); Pointer
         * platformName = OpenMM_Platform_getName(currentPlatform);
         * logger.log(Level.INFO, " Platform: {0}", platformName.getString(0));
         * OpenMM_Platform_destroy(currentPlatform); }
         */
        String defaultPrecision = "mixed";
        String precision = molecularAssembly.getForceField().getString(ForceField.ForceFieldString.PRECISION, defaultPrecision).toLowerCase();
        precision = precision.replace("-precision", "");
        switch (precision) {
            case "double":
            case "mixed":
            case "single":
                logger.info(String.format(" Using precision level %s", precision));
                break;
            default:
                logger.info(String.format(" Could not interpret precision level %s, defaulting to %s", precision, defaultPrecision));
                precision = defaultPrecision;
                break;
        }

        if (cuda && requestedPlatform != Platform.OMM_REF) {
            int defaultDevice = getDefaultDevice(molecularAssembly.getProperties());
            platform = OpenMM_Platform_getPlatformByName("CUDA");
            int deviceID = molecularAssembly.getForceField().getInteger(ForceField.ForceFieldInteger.CUDA_DEVICE, defaultDevice);
            String deviceIDString = Integer.toString(deviceID);

            OpenMM_Platform_setPropertyDefaultValue(platform, pointerForString("CudaDeviceIndex"), pointerForString(deviceIDString));
            OpenMM_Platform_setPropertyDefaultValue(platform, pointerForString("Precision"), pointerForString(precision));
            logger.info(String.format(" Selected OpenMM AMOEBA CUDA Platform (Device ID: %d)", deviceID));
            try {
                Comm world = Comm.world();
                if (world != null) {
                    logger.info(String.format(" Running on host %s, rank %d", world.host(), world.rank()));
                }
            } catch (IllegalStateException ise) {
                logger.fine(" Could not find the world communicator!");
            }
        } else {
            platform = OpenMM_Platform_getPlatformByName("Reference");
            logger.info(" Selected OpenMM AMOEBA Reference Platform");
        }
    }

    /**
     * Gets the default co-processor device, ignoring any CUDA_DEVICE over-ride.
     * This is either determined by process rank and the
     * availableDevices/CUDA_DEVICES property, or just 0 if neither property is
     * sets.
     *
     * @param props Properties in use.
     * @return Pre-override device index.
     */
    private static int getDefaultDevice(CompositeConfiguration props) {
        String availDeviceProp = props.getString("availableDevices",
                props.getString("CUDA_DEVICES"));
        if (availDeviceProp == null) {
            int nDevs = props.getInt("numCudaDevices", 1);
            availDeviceProp = IntStream.range(0, nDevs).
                    mapToObj(Integer::toString).
                    collect(Collectors.joining(" "));
        }
        availDeviceProp = availDeviceProp.trim();
        String[] availDevices = availDeviceProp.split("\\s+");
        int nDevs = availDevices.length;
        int[] devs = new int[nDevs];
        for (int i = 0; i < nDevs; i++) {
            devs[i] = Integer.parseInt(availDevices[i]);
        }
        int index = 0;
        try {
            Comm world = Comm.world();
            if (world != null) {
                int size = world.size();

                // Format the host as a CharacterBuf of length 100.
                int messageLen = 100;
                String host = world.host();
                // Truncate to max 100 characters.
                host = host.substring(0, Math.min(messageLen, host.length()));
                // Pad to 100 characters.
                host = String.format("%-100s", host);
                char[] messageOut = host.toCharArray();
                CharacterBuf out = CharacterBuf.buffer(messageOut);

                // Now create CharacterBuf array for all incoming messages.
                char[][] incoming = new char[size][messageLen];
                CharacterBuf[] in = new CharacterBuf[size];
                for (int i = 0; i < size; i++) {
                    in[i] = CharacterBuf.buffer(incoming[i]);
                }

                try {
                    world.allGather(out, in);
                } catch (IOException ex) {
                    logger.severe(String.format(" Failure at the allGather step for determining rank: %s\n%s", ex, Utilities.stackTraceToString(ex)));
                }
                int ownIndex = -1;
                int rank = world.rank();
                boolean selfFound = false;

                for (int i = 0; i < size; i++) {
                    String hostI = new String(incoming[i]);
                    if (hostI.equalsIgnoreCase(host)) {
                        ++ownIndex;
                        if (i == rank) {
                            selfFound = true;
                            break;
                        }
                    }
                }
                if (!selfFound) {
                    logger.severe(String.format(" Rank %d: Could not find any incoming host messages matching self %s!", rank, host.trim()));
                } else {
                    index = ownIndex % nDevs;
                }
            }
        } catch (IllegalStateException ise) {
            // Behavior is just to keep index = 0.
        }
        return devs[index];
    }

    /**
     * createContext takes in a parameters to determine which integrator the
     * user requested during the start up of the simulation. A switch statement
     * is used with Strings as the variable to determine between Lengevin,
     * Brownian, Custom, Compound and Verlet integrator
     *
     * @param integratorString a {@link java.lang.String} object.
     * @param timeStep         a double.
     * @param temperature      a double.
     */
    public void createContext(String integratorString, double timeStep, double temperature) {

        this.integratorString = integratorString;
        this.timeStep = timeStep;
        this.temperature = temperature;

        CompositeConfiguration properties = molecularAssembly.getProperties();

        //logger.info(String.format(" quietInt is %d", quietInt));
        if (quietInt == 1) {
            quiet = false;
        }

        OpenMM_Context_destroy(context);

        double dt = timeStep * 1.0e-3;
        switch (integratorString) {
            case "LANGEVIN":
                if (!quiet) {
                    logger.log(Level.INFO, String.format(" Created Langevin integrator with time step %6.3e (psec).", dt));
                }
                integrator = OpenMM_LangevinIntegrator_create(temperature, frictionCoeff, dt);

                if (properties.containsKey("randomseed")) {
                    int randomSeed = properties.getInt("randomseed", 0);
                    logger.info(String.format(" Setting random seed %d for Langevin dynamics", randomSeed));
                    OpenMM_LangevinIntegrator_setRandomNumberSeed(integrator, randomSeed);
                }
                break;
            case "RESPA":
                // Read in the inner time step in fsec, then convert to psec.
                int in = molecularAssembly.getProperties().getInt("respa-dt", 4);
                //double in = molecularAssembly.getProperties().getDouble("respa-dt",0.1);
                if (in < 2) {
                    in = 2;
                }
                double inner = dt / in;
                if (!quiet) {
                    logger.log(Level.INFO, String.format(" Created a RESPA integrator with outer %6.3e and inner %6.3e time steps (psec).", dt, inner));
                }
                integrator = addRESPA(inner, dt);
                break;
            /*
            case "BROWNIAN":
                integrator = OpenMM_BrownianIntegrator_create(temperature, frictionCoeff, dt);
                break;
            case "CUSTOM":
                integrator = OpenMM_CustomIntegrator_create(dt);
                break;
            case "COMPOUND":
                integrator = OpenMM_CompoundIntegrator_create();
                break;
             */
            case "VERLET":
            default:
                if (!quiet) {
                    logger.log(Level.INFO, String.format(" Created Verlet integrator with time step %6.3e (psec).", dt));
                }
                integrator = OpenMM_VerletIntegrator_create(dt);
        }

        // Create a context.
        context = OpenMM_Context_create_2(system, integrator, platform);

        // Set initial positions.
        double x[] = new double[numParticles * 3];
        int index = 0;
        Atom atoms[] = molecularAssembly.getAtomArray();
        for (int i = 0; i < numParticles; i++) {
            Atom atom = atoms[i];
            x[index] = atom.getX();
            x[index + 1] = atom.getY();
            x[index + 2] = atom.getZ();
            index += 3;
        }

        setOpenMMPositions(x, numParticles * 3);

        quietInt++;
        //logger.info(String.format(" quietInt is %d", quietInt));
    }

    /**
     * <p>Getter for the field <code>integratorString</code>.</p>
     *
     * @return a {@link java.lang.String} object.
     */
    public String getIntegratorString() {
        return integratorString;
    }

    /**
     * <p>Getter for the field <code>temperature</code>.</p>
     *
     * @return a double.
     */
    public double getTemperature() {
        return temperature;
    }

    /**
     * <p>Getter for the field <code>timeStep</code>.</p>
     *
     * @return a double.
     */
    public double getTimeStep() {
        return timeStep;
    }

    /**
     * <p>setCoeffOfFriction.</p>
     *
     * @param coeffOfFriction a double.
     */
    public void setCoeffOfFriction(double coeffOfFriction) {
        this.frictionCoeff = coeffOfFriction;
    }

    /**
     * <p>Setter for the field <code>collisionFreq</code>.</p>
     *
     * @param collisionFreq a double.
     */
    public void setCollisionFreq(double collisionFreq) {
        this.collisionFreq = collisionFreq;
    }

    /**
     * Create a JNA Pointer to a String.
     *
     * @param string WARNING: assumes ascii-only string
     * @return pointer.
     */
    private Pointer pointerForString(String string) {
        Pointer pointer = new Memory(string.length() + 1);
        pointer.setString(0, string);
        return pointer;
    }

    /**
     * Returns the platform array as a String
     *
     * @param stringArray
     * @param i
     * @return String
     */
    private String stringFromArray(PointerByReference stringArray, int i) {
        Pointer platformPtr = OpenMM_StringArray_get(stringArray, i);
        if (platformPtr == null) {
            return null;
        }
        return platformPtr.getString(0);
    }

    /**
     * {@inheritDoc}
     */
    @Override
    public boolean destroy() {
        boolean ffxFFEDestroy = super.destroy();
        freeOpenMM();
        logger.info(" Destroyed the Context, Integrator, and OpenMMSystem.");
        return ffxFFEDestroy;
    }

    /**
     * {@inheritDoc}
     */
    @Override
    public void finalize() throws Throwable {
        // Safer to leave super.finalize() in, even though right now that calls Object.finalize().
        logger.info(" ForceFieldEnergyOpenMM instance is being finalized.");
        super.finalize();
        if (destroyed) {
            logger.info(String.format(" Finalize called on a destroyed OpenMM ForceFieldEnergy %s", this.toString()));
        } else {
            destroy();
        }
    }

    /**
     * Destroys pointer references to Context, Integrator and System to free up
     * memory.
     */
    private void freeOpenMM() {
        if (context != null) {
            OpenMM_Context_destroy(context);
            context = null;
        }
        if (integrator != null) {
            OpenMM_Integrator_destroy(integrator);
            integrator = null;
        }
        if (system != null) {
            OpenMM_System_destroy(system);
            system = null;
        }
    }

    /**
     * Adds atoms from the molecular assembly to the OpenMM System and reports
     * to the user the number of particles added.
     */
    private void addAtoms() throws Exception {
        Atom[] atoms = molecularAssembly.getAtomArray();
        int nAtoms = atoms.length;
        numParticles = 0;
        for (int i = 0; i < nAtoms; i++) {
            Atom atom = atoms[i];
            OpenMM_System_addParticle(system, atom.getMass());
            if (atom.getMass() <= 0.0) {
                throw new Exception(" Atom without mass greater than 0.");
            }
            numParticles++;
        }
        logger.log(Level.INFO, "  Atoms {0}", nAtoms);
    }

    /**
     * Adds a center-of-mass motion remover to the Potential. Not advised for
     * anything not running MD using the OpenMM library (i.e.
     * OpenMMMolecularDynamics). Has caused bugs with the FFX MD class.
     */
    public void addCOMMRemover() {
        addCOMMRemover(false);
    }

    /**
     * Adds a center-of-mass motion remover to the Potential. Not advised for
     * anything not running MD using the OpenMM library (i.e.
     * OpenMMMolecularDynamics). Has caused bugs with the FFX MD class.
     *
     * @param addIfDuplicate Add a CCOM remover even if it already exists
     */
    public void addCOMMRemover(boolean addIfDuplicate) {
        if (commRemover == null || addIfDuplicate) {
            if (commRemover != null) {
                logger.warning(" Adding a second center-of-mass remover; this is probably incorrect!");
            }
            int frequency = 100;
            commRemover = OpenMM_CMMotionRemover_create(frequency);
            OpenMM_System_addForce(system, commRemover);
            logger.log(Level.INFO, " Added center of mass motion remover (frequency: {0})", frequency);
        } else {
            logger.warning(" Attempted to add a second center-of-mass motion remover when one already exists!");
        }
    }

    /**
     * Add an Andersen thermostat to the system.
     *
     * @param targetTemp Target temperature in Kelvins.
     */
    public void addAndersenThermostat(double targetTemp) {
        addAndersenThermostat(targetTemp, collisionFreq);
    }

    /**
     * Add an Andersen thermostat to the system.
     *
     * @param targetTemp Target temperature in Kelvins.
     * @param collisionFreq Collision frequency in 1/psec
     */
    public void addAndersenThermostat(double targetTemp, double collisionFreq) {
        if (ommThermostat == null) {
            ommThermostat = OpenMM_AndersenThermostat_create(targetTemp, collisionFreq);
            OpenMM_System_addForce(system, ommThermostat);
            logger.info(format(" Added an Andersen thermostat at %10.6fK and collison frequency %10.6f.", targetTemp, collisionFreq));
        } else {
            logger.info(" Attempted to add a second thermostat to an OpenMM force field!");
        }
    }

    public void addMonteCarloBarostat(double targetPressure, double targetTemp, int frequency) {
        if (ommBarostat == null) {
            ommBarostat = OpenMM_MonteCarloBarostat_create(targetPressure, targetTemp, frequency);
            OpenMM_System_addForce(system, ommBarostat);
            logger.info(format(" Added a Monte Carlo barostat at target pressure %10.6f bar, target temperature %10.6fK and MC move frequency %d.", targetPressure, targetTemp, frequency));

            CompositeConfiguration properties = molecularAssembly.getProperties();
            
            if (properties.containsKey("randomseed")) {
                int randomSeed = properties.getInt("randomseed", 0);
                logger.info(String.format(" Setting random seed %d for Monte Carlo Barostat", randomSeed));
                OpenMM_MonteCarloBarostat_setRandomNumberSeed(integrator, randomSeed);
            }

        } else {
            logger.info(" Attempted to add a second barostat to an OpenMM force field!");
        }
    }

    /**
     * Adds the 1-2 bond force to the OpenMM System.
     *
     * @param forceField ForceField in use.
     */
    private void addBondForce(ForceField forceField) {
        Bond bonds[] = super.getBonds();
        if (bonds == null || bonds.length < 1) {
            return;
        }
        int nBonds = bonds.length;
        amoebaBondForce = OpenMM_AmoebaBondForce_create();

        double kParameterConversion = OpenMM_KJPerKcal / (OpenMM_NmPerAngstrom * OpenMM_NmPerAngstrom);

        for (int i = 0; i < nBonds; i++) {
            Bond bond = bonds[i];
            int i1 = bond.getAtom(0).getXyzIndex() - 1;
            int i2 = bond.getAtom(1).getXyzIndex() - 1;
            BondType bondType = bond.bondType;
            OpenMM_AmoebaBondForce_addBond(amoebaBondForce, i1, i2,
                    bond.bondType.distance * OpenMM_NmPerAngstrom,
                    kParameterConversion * bondType.forceConstant * BondType.units);

        }

        if (bonds[0].bondType.bondFunction == BondFunction.QUARTIC) {
            OpenMM_AmoebaBondForce_setAmoebaGlobalBondCubic(amoebaBondForce,
                    BondType.cubic / OpenMM_NmPerAngstrom);
            OpenMM_AmoebaBondForce_setAmoebaGlobalBondQuartic(amoebaBondForce,
                    BondType.quartic / (OpenMM_NmPerAngstrom * OpenMM_NmPerAngstrom));
        }

        ForceField.ForceFieldInteger bondFGroup = ForceField.ForceFieldInteger.BOND_FORCE_GROUP;
        int fGroup = forceField.getInteger(bondFGroup, bondFGroup.getDefaultValue());

        OpenMM_Force_setForceGroup(amoebaBondForce, fGroup);
        OpenMM_System_addForce(system, amoebaBondForce);
        logger.log(Level.INFO, "  Bonds {0}", nBonds);
    }

    private void addAngleForce(ForceField forceField) {
        Angle angles[] = super.getAngles();
        if (angles == null || angles.length < 1) {
            return;
        }
        int nAngles = angles.length;
        List<Angle> normalAngles = new ArrayList<>();
        // Sort all normal angles from in-plane angles
        for (int i = 0; i < nAngles; i++) {
            if (angles[i].getAngleMode() == Angle.AngleMode.NORMAL) {
                normalAngles.add(angles[i]);
            }
        }
        nAngles = normalAngles.size();
        if (nAngles < 1) {
            return;
        }
        amoebaAngleForce = OpenMM_AmoebaAngleForce_create();
        for (int i = 0; i < nAngles; i++) {
            Angle angle = normalAngles.get(i);
            int i1 = angle.getAtom(0).getXyzIndex() - 1;
            int i2 = angle.getAtom(1).getXyzIndex() - 1;
            int i3 = angle.getAtom(2).getXyzIndex() - 1;
            int nh = angle.nh;
            OpenMM_AmoebaAngleForce_addAngle(amoebaAngleForce, i1, i2, i3,
                    angle.angleType.angle[nh], OpenMM_KJPerKcal * AngleType.units * angle.angleType.forceConstant);
        }

        if (angles[0].angleType.angleFunction == AngleFunction.SEXTIC) {
            OpenMM_AmoebaAngleForce_setAmoebaGlobalAngleCubic(amoebaAngleForce, AngleType.cubic);
            OpenMM_AmoebaAngleForce_setAmoebaGlobalAngleQuartic(amoebaAngleForce, AngleType.quartic);
            OpenMM_AmoebaAngleForce_setAmoebaGlobalAnglePentic(amoebaAngleForce, AngleType.quintic);
            OpenMM_AmoebaAngleForce_setAmoebaGlobalAngleSextic(amoebaAngleForce, AngleType.sextic);
        }

        ForceField.ForceFieldInteger angleFgroup = ForceField.ForceFieldInteger.ANGLE_FORCE_GROUP;
        int fGroup = forceField.getInteger(angleFgroup, angleFgroup.getDefaultValue());

        OpenMM_Force_setForceGroup(amoebaAngleForce, fGroup);
        OpenMM_System_addForce(system, amoebaAngleForce);
        logger.log(Level.INFO, "  Angles {0}", nAngles);
    }

    private void addInPlaneAngleForce(ForceField forceField) {
        Angle angles[] = super.getAngles();
        if (angles == null || angles.length < 1) {
            return;
        }
        int nAngles = angles.length;
        List<Angle> inPlaneAngles = new ArrayList<>();
        //Sort all in-plane angles from normal angles
        for (int i = 0; i < nAngles; i++) {
            if (angles[i].getAngleMode() == Angle.AngleMode.IN_PLANE) {
                inPlaneAngles.add(angles[i]);
            }
        }
        nAngles = inPlaneAngles.size();
        if (nAngles < 1) {
            return;
        }
        amoebaInPlaneAngleForce = OpenMM_AmoebaInPlaneAngleForce_create();
        for (int i = 0; i < nAngles; i++) {
            Angle angle = inPlaneAngles.get(i);
            int i1 = angle.getAtom(0).getXyzIndex() - 1;
            int i2 = angle.getAtom(1).getXyzIndex() - 1;
            int i3 = angle.getAtom(2).getXyzIndex() - 1;
            int i4 = angle.getAtom4().getXyzIndex() - 1;
            int nh = angle.nh;
            OpenMM_AmoebaInPlaneAngleForce_addAngle(amoebaInPlaneAngleForce, i1, i2, i3, i4,
                    angle.angleType.angle[nh], OpenMM_KJPerKcal * AngleType.units * angle.angleType.forceConstant);
        }
        OpenMM_AmoebaInPlaneAngleForce_setAmoebaGlobalInPlaneAngleCubic(amoebaInPlaneAngleForce, AngleType.cubic);
        OpenMM_AmoebaInPlaneAngleForce_setAmoebaGlobalInPlaneAngleQuartic(amoebaInPlaneAngleForce, AngleType.quartic);
        OpenMM_AmoebaInPlaneAngleForce_setAmoebaGlobalInPlaneAnglePentic(amoebaInPlaneAngleForce, AngleType.quintic);
        OpenMM_AmoebaInPlaneAngleForce_setAmoebaGlobalInPlaneAngleSextic(amoebaInPlaneAngleForce, AngleType.sextic);

        ForceField.ForceFieldInteger inplaneAngleGroup = ForceField.ForceFieldInteger.IN_PLANE_ANGLE_FORCE_GROUP;
        int fGroup = forceField.getInteger(inplaneAngleGroup, inplaneAngleGroup.getDefaultValue());

        OpenMM_Force_setForceGroup(amoebaInPlaneAngleForce, fGroup);
        OpenMM_System_addForce(system, amoebaInPlaneAngleForce);
        logger.log(Level.INFO, "  In-plane Angles {0}", nAngles);
    }

    private void addUreyBradleyForce(ForceField forceField) {
        UreyBradley ureyBradleys[] = super.getUreyBradleys();
        if (ureyBradleys == null || ureyBradleys.length < 1) {
            return;
        }
        amoebaUreyBradleyForce = OpenMM_AmoebaBondForce_create();
        double kParameterConversion = UreyBradleyType.units * OpenMM_KJPerKcal / (OpenMM_NmPerAngstrom * OpenMM_NmPerAngstrom);
        int nUreys = ureyBradleys.length;
        for (int i = 0; i < nUreys; i++) {
            UreyBradley ureyBradley = ureyBradleys[i];
            int i1 = ureyBradley.getAtom(0).getXyzIndex() - 1;
            int i2 = ureyBradley.getAtom(2).getXyzIndex() - 1;
            UreyBradleyType ureyBradleyType = ureyBradley.ureyBradleyType;
            OpenMM_AmoebaBondForce_addBond(amoebaUreyBradleyForce, i1, i2,
                    ureyBradleyType.distance * OpenMM_NmPerAngstrom,
                    ureyBradleyType.forceConstant * kParameterConversion);
        }

        OpenMM_AmoebaBondForce_setAmoebaGlobalBondCubic(amoebaUreyBradleyForce,
                UreyBradleyType.cubic / OpenMM_NmPerAngstrom);
        OpenMM_AmoebaBondForce_setAmoebaGlobalBondQuartic(amoebaUreyBradleyForce,
                UreyBradleyType.quartic / (OpenMM_NmPerAngstrom * OpenMM_NmPerAngstrom));

        ForceField.ForceFieldInteger ubradFgroup = ForceField.ForceFieldInteger.UREY_BRADLEY_FORCE_GROUP;
        int fGroup = forceField.getInteger(ubradFgroup, ubradFgroup.getDefaultValue());

        OpenMM_Force_setForceGroup(amoebaUreyBradleyForce, fGroup);
        OpenMM_System_addForce(system, amoebaUreyBradleyForce);
        logger.log(Level.INFO, "  Urey-Bradleys {0}", nUreys);
    }

    private void addOutOfPlaneBendForce(ForceField forceField) {
        OutOfPlaneBend outOfPlaneBends[] = super.getOutOfPlaneBends();
        if (outOfPlaneBends == null || outOfPlaneBends.length < 1) {
            return;
        }
        amoebaOutOfPlaneBendForce = OpenMM_AmoebaOutOfPlaneBendForce_create();
        int nOutOfPlaneBends = outOfPlaneBends.length;
        for (int i = 0; i < nOutOfPlaneBends; i++) {
            OutOfPlaneBend outOfPlaneBend = outOfPlaneBends[i];
            int i1 = outOfPlaneBend.getAtom(0).getXyzIndex() - 1;
            int i2 = outOfPlaneBend.getAtom(1).getXyzIndex() - 1;
            int i3 = outOfPlaneBend.getAtom(2).getXyzIndex() - 1;
            int i4 = outOfPlaneBend.getAtom(3).getXyzIndex() - 1;
            OutOfPlaneBendType outOfPlaneBendType = outOfPlaneBend.outOfPlaneBendType;

            OpenMM_AmoebaOutOfPlaneBendForce_addOutOfPlaneBend(amoebaOutOfPlaneBendForce, i1, i2, i3, i4,
                    OpenMM_KJPerKcal * outOfPlaneBendType.forceConstant * OutOfPlaneBendType.units);
        }
        OpenMM_AmoebaOutOfPlaneBendForce_setAmoebaGlobalOutOfPlaneBendCubic(amoebaOutOfPlaneBendForce, OutOfPlaneBendType.cubic);
        OpenMM_AmoebaOutOfPlaneBendForce_setAmoebaGlobalOutOfPlaneBendQuartic(amoebaOutOfPlaneBendForce, OutOfPlaneBendType.quartic);
        OpenMM_AmoebaOutOfPlaneBendForce_setAmoebaGlobalOutOfPlaneBendPentic(amoebaOutOfPlaneBendForce, OutOfPlaneBendType.quintic);
        OpenMM_AmoebaOutOfPlaneBendForce_setAmoebaGlobalOutOfPlaneBendSextic(amoebaOutOfPlaneBendForce, OutOfPlaneBendType.sextic);

        ForceField.ForceFieldInteger oopBendFgroup = ForceField.ForceFieldInteger.OUT_OF_PLANE_BEND_FORCE_GROUP;
        int fGroup = forceField.getInteger(oopBendFgroup, oopBendFgroup.getDefaultValue());

        OpenMM_Force_setForceGroup(amoebaOutOfPlaneBendForce, fGroup);
        OpenMM_System_addForce(system, amoebaOutOfPlaneBendForce);
        logger.log(Level.INFO, "  Out-of-Plane Bends {0}", nOutOfPlaneBends);
    }

    private void addStretchBendForce(ForceField forceField) {
        StretchBend stretchBends[] = super.getStretchBends();
        if (stretchBends == null || stretchBends.length < 1) {
            return;
        }
        int nStretchBends = stretchBends.length;
        amoebaStretchBendForce = OpenMM_AmoebaStretchBendForce_create();
        for (int i = 0; i < nStretchBends; i++) {
            StretchBend stretchBend = stretchBends[i];
            int i1 = stretchBend.getAtom(0).getXyzIndex() - 1;
            int i2 = stretchBend.getAtom(1).getXyzIndex() - 1;
            int i3 = stretchBend.getAtom(2).getXyzIndex() - 1;
            double angle = stretchBend.angleEq;
            double beq0 = stretchBend.bond0Eq;
            double beq1 = stretchBend.bond1Eq;
            double fc0 = stretchBend.force0;
            double fc1 = stretchBend.force1;
            OpenMM_AmoebaStretchBendForce_addStretchBend(amoebaStretchBendForce, i1, i2, i3,
                    beq0 * OpenMM_NmPerAngstrom, beq1 * OpenMM_NmPerAngstrom, OpenMM_RadiansPerDegree * angle,
                    (OpenMM_KJPerKcal / OpenMM_NmPerAngstrom) * fc0, (OpenMM_KJPerKcal / OpenMM_NmPerAngstrom) * fc1);

        }

        ForceField.ForceFieldInteger sbendFgroup = ForceField.ForceFieldInteger.STRETCH_BEND_FORCE_GROUP;
        int fGroup = forceField.getInteger(sbendFgroup, sbendFgroup.getDefaultValue());

        OpenMM_Force_setForceGroup(amoebaStretchBendForce, fGroup);
        OpenMM_System_addForce(system, amoebaStretchBendForce);
        logger.log(Level.INFO, "  Stretch-Bends {0}", nStretchBends);
    }

    private void addTorsionForce(ForceField forceField) {
        Torsion torsions[] = super.getTorsions();
        if (torsions == null || torsions.length < 1) {
            return;
        }
        int nTorsions = torsions.length;
        amoebaTorsionForce = OpenMM_PeriodicTorsionForce_create();
        for (int i = 0; i < nTorsions; i++) {
            Torsion torsion = torsions[i];
            int a1 = torsion.getAtom(0).getXyzIndex() - 1;
            int a2 = torsion.getAtom(1).getXyzIndex() - 1;
            int a3 = torsion.getAtom(2).getXyzIndex() - 1;
            int a4 = torsion.getAtom(3).getXyzIndex() - 1;
            TorsionType torsionType = torsion.torsionType;
            int nTerms = torsionType.phase.length;
            for (int j = 0; j < nTerms; j++) {
                OpenMM_PeriodicTorsionForce_addTorsion(amoebaTorsionForce,
                        a1, a2, a3, a4, j + 1,
                        torsionType.phase[j] * OpenMM_RadiansPerDegree,
                        OpenMM_KJPerKcal * torsion.units * torsionType.amplitude[j]);
            }
        }

        ForceField.ForceFieldInteger torsFgroup = ForceField.ForceFieldInteger.TORSION_FORCE_GROUP;
        int fGroup = forceField.getInteger(torsFgroup, torsFgroup.getDefaultValue());

        OpenMM_Force_setForceGroup(amoebaTorsionForce, fGroup);
        OpenMM_System_addForce(system, amoebaTorsionForce);
        logger.log(Level.INFO, "  Torsions {0}", nTorsions);
    }

    private void addImproperTorsionForce(ForceField forceField) {
        ImproperTorsion impropers[] = super.getImproperTorsions();
        if (impropers == null || impropers.length < 1) {
            return;
        }
        int nImpropers = impropers.length;
        amoebaImproperTorsionForce = OpenMM_PeriodicTorsionForce_create();

        for (int i = 0; i < nImpropers; i++) {
            ImproperTorsion improperTorsion = impropers[i];
            int a1 = improperTorsion.getAtom(0).getXyzIndex() - 1;
            int a2 = improperTorsion.getAtom(1).getXyzIndex() - 1;
            int a3 = improperTorsion.getAtom(2).getXyzIndex() - 1;
            int a4 = improperTorsion.getAtom(3).getXyzIndex() - 1;
            ImproperTorsionType improperTorsionType = improperTorsion.improperType;
            OpenMM_PeriodicTorsionForce_addTorsion(amoebaImproperTorsionForce,
                    a1, a2, a3, a4, improperTorsionType.periodicity,
                    improperTorsionType.phase * OpenMM_RadiansPerDegree,
                    OpenMM_KJPerKcal * improperTorsion.units
                    * improperTorsion.scaleFactor * improperTorsionType.k);
        }

        ForceField.ForceFieldInteger imptorsFgroup = ForceField.ForceFieldInteger.IMPROPER_TORSION_FORCE_GROUP;
        int fGroup = forceField.getInteger(imptorsFgroup, imptorsFgroup.getDefaultValue());

        OpenMM_Force_setForceGroup(amoebaImproperTorsionForce, fGroup);
        OpenMM_System_addForce(system, amoebaImproperTorsionForce);
        logger.log(Level.INFO, "  Improper Torsions {0} ", nImpropers);
    }

    private void addPiTorsionForce(ForceField forceField) {
        PiOrbitalTorsion piOrbitalTorsions[] = super.getPiOrbitalTorsions();
        if (piOrbitalTorsions == null || piOrbitalTorsions.length < 1) {
            return;
        }
        int nPiOrbitalTorsions = piOrbitalTorsions.length;
        amoebaPiTorsionForce = OpenMM_AmoebaPiTorsionForce_create();
        double units = PiTorsionType.units;
        for (int i = 0; i < nPiOrbitalTorsions; i++) {
            PiOrbitalTorsion piOrbitalTorsion = piOrbitalTorsions[i];
            int a1 = piOrbitalTorsion.getAtom(0).getXyzIndex() - 1;
            int a2 = piOrbitalTorsion.getAtom(1).getXyzIndex() - 1;
            int a3 = piOrbitalTorsion.getAtom(2).getXyzIndex() - 1;
            int a4 = piOrbitalTorsion.getAtom(3).getXyzIndex() - 1;
            int a5 = piOrbitalTorsion.getAtom(4).getXyzIndex() - 1;
            int a6 = piOrbitalTorsion.getAtom(5).getXyzIndex() - 1;
            PiTorsionType type = piOrbitalTorsion.piTorsionType;
            OpenMM_AmoebaPiTorsionForce_addPiTorsion(amoebaPiTorsionForce,
                    a1, a2, a3, a4, a5, a6,
                    OpenMM_KJPerKcal * type.forceConstant * units);
        }

        ForceField.ForceFieldInteger piOrbTorsFgroup = ForceField.ForceFieldInteger.PI_ORBITAL_TORSION_FORCE_GROUP;
        int fGroup = forceField.getInteger(piOrbTorsFgroup, piOrbTorsFgroup.getDefaultValue());

        OpenMM_Force_setForceGroup(amoebaPiTorsionForce, fGroup);
        OpenMM_System_addForce(system, amoebaPiTorsionForce);
        logger.log(Level.INFO, "  Pi-Orbital Torsions {0}", nPiOrbitalTorsions);
    }

    private void addTorsionTorsionForce(ForceField forceField) {
        TorsionTorsion torsionTorsions[] = super.getTorsionTorsions();
        if (torsionTorsions == null || torsionTorsions.length < 1) {
            return;
        }
        /**
         * Load the torsion-torsions.
         */

        int nTypes = 0;
        LinkedHashMap<String, TorsionTorsionType> torTorTypes = new LinkedHashMap<>();

        int nTorsionTorsions = torsionTorsions.length;
        amoebaTorsionTorsionForce = OpenMM_AmoebaTorsionTorsionForce_create();
        for (int i = 0; i < nTorsionTorsions; i++) {
            TorsionTorsion torsionTorsion = torsionTorsions[i];
            int ia = torsionTorsion.getAtom(0).getXyzIndex() - 1;
            int ib = torsionTorsion.getAtom(1).getXyzIndex() - 1;
            int ic = torsionTorsion.getAtom(2).getXyzIndex() - 1;
            int id = torsionTorsion.getAtom(3).getXyzIndex() - 1;
            int ie = torsionTorsion.getAtom(4).getXyzIndex() - 1;

            TorsionTorsionType torsionTorsionType = torsionTorsion.torsionTorsionType;
            String key = torsionTorsionType.getKey();
            /**
             * Check if the TorTor parameters have already been added to the
             * Hash.
             */
            int gridIndex = 0;
            if (torTorTypes.containsKey(key)) {
                /**
                 * If the TorTor has been added, get its (ordered) index in the
                 * Hash.
                 */
                int index = 0;
                for (String entry : torTorTypes.keySet()) {
                    if (entry.equalsIgnoreCase(key)) {
                        gridIndex = index;
                        break;
                    } else {
                        index++;
                    }
                }
            } else {
                /**
                 * Add the new TorTor.
                 */
                torTorTypes.put(key, torsionTorsionType);
                gridIndex = nTypes;
                nTypes++;
            }

            Atom atom = torsionTorsion.getChiralAtom();
            int iChiral = -1;
            if (atom != null) {
                iChiral = atom.getXyzIndex() - 1;
            }
            OpenMM_AmoebaTorsionTorsionForce_addTorsionTorsion(amoebaTorsionTorsionForce,
                    ia, ib, ic, id, ie, iChiral, gridIndex);
        }
        /**
         * Load the Torsion-Torsion parameters.
         */
        PointerByReference values = OpenMM_DoubleArray_create(6);
        int gridIndex = 0;
        for (String key : torTorTypes.keySet()) {
            TorsionTorsionType torTorType = torTorTypes.get(key);
            int nx = torTorType.nx;
            int ny = torTorType.ny;
            double tx[] = torTorType.tx;
            double ty[] = torTorType.ty;
            double f[] = torTorType.energy;
            double dx[] = torTorType.dx;
            double dy[] = torTorType.dy;
            double dxy[] = torTorType.dxy;
            /**
             * Create the 3D grid.
             */
            PointerByReference grid3D = OpenMM_3D_DoubleArray_create(nx, ny, 6);
            int xIndex = 0;
            int yIndex = 0;
            for (int j = 0; j < nx * ny; j++) {
                int addIndex = 0;
                OpenMM_DoubleArray_set(values, addIndex++, tx[xIndex]);
                OpenMM_DoubleArray_set(values, addIndex++, ty[yIndex]);
                OpenMM_DoubleArray_set(values, addIndex++, OpenMM_KJPerKcal * f[j]);
                OpenMM_DoubleArray_set(values, addIndex++, OpenMM_KJPerKcal * dx[j]);
                OpenMM_DoubleArray_set(values, addIndex++, OpenMM_KJPerKcal * dy[j]);
                OpenMM_DoubleArray_set(values, addIndex++, OpenMM_KJPerKcal * dxy[j]);
                OpenMM_3D_DoubleArray_set(grid3D, yIndex, xIndex, values);
                xIndex++;
                if (xIndex == nx) {
                    xIndex = 0;
                    yIndex++;
                }
            }
            OpenMM_AmoebaTorsionTorsionForce_setTorsionTorsionGrid(amoebaTorsionTorsionForce, gridIndex++, grid3D);
            OpenMM_3D_DoubleArray_destroy(grid3D);
        }
        OpenMM_DoubleArray_destroy(values);

        ForceField.ForceFieldInteger torTorFgroup = ForceField.ForceFieldInteger.TORSION_TORSION_FORCE_GROUP;
        int fGroup = forceField.getInteger(torTorFgroup, torTorFgroup.getDefaultValue());

        OpenMM_Force_setForceGroup(amoebaTorsionTorsionForce, fGroup);
        OpenMM_System_addForce(system, amoebaTorsionTorsionForce);
        logger.log(Level.INFO, "  Torsion-Torsions {0}", nTorsionTorsions);
    }

    /**
     * Adds stretch-torsion couplings (as defined for the 2017 AMOEBA nucleic
     * acid model).
     */
    private void addStretchTorsionCoupling(ForceField forceField) {
        StretchTorsion[] strTorsions = super.getStretchTorsions();
        if (strTorsions != null && strTorsions.length > 0) {
            stretchTorsionForce = OpenMM_CustomCompoundBondForce_create(4, StretchTorsion.stretchTorsionForm());
            OpenMM_CustomCompoundBondForce_addGlobalParameter(stretchTorsionForce, "phi1", 0);
            OpenMM_CustomCompoundBondForce_addGlobalParameter(stretchTorsionForce, "phi2", Math.PI);
            OpenMM_CustomCompoundBondForce_addGlobalParameter(stretchTorsionForce, "phi3", 0);

            for (int m = 1; m < 4; m++) {
                for (int n = 1; n < 4; n++) {
                    OpenMM_CustomCompoundBondForce_addPerBondParameter(stretchTorsionForce, String.format("k%d%d", m, n));
                }
            }

            for (int m = 1; m < 4; m++) {
                OpenMM_CustomCompoundBondForce_addPerBondParameter(stretchTorsionForce, String.format("b%d", m));
            }

            final double unitConv = OpenMM_KJPerKcal / OpenMM_NmPerAngstrom;

            for (StretchTorsion strTors : strTorsions) {
                double[] constants = strTors.getConstants();
                PointerByReference strTorsParams = OpenMM_DoubleArray_create(0);
                for (int m = 0; m < 3; m++) {
                    for (int n = 0; n < 3; n++) {
                        int index = (3 * m) + n;
                        double kmn = constants[index] * unitConv;
                        OpenMM_DoubleArray_append(strTorsParams, kmn);
                    }
                }

                OpenMM_DoubleArray_append(strTorsParams, strTors.bondType1.distance * OpenMM_NmPerAngstrom);
                OpenMM_DoubleArray_append(strTorsParams, strTors.bondType2.distance * OpenMM_NmPerAngstrom);
                OpenMM_DoubleArray_append(strTorsParams, strTors.bondType3.distance * OpenMM_NmPerAngstrom);

                PointerByReference strTorsParticles = OpenMM_IntArray_create(0);
                Atom[] atoms = strTors.getAtomArray(true);
                for (int i = 0; i < 4; i++) {
                    OpenMM_IntArray_append(strTorsParticles, atoms[i].getXyzIndex() - 1);
                }

                OpenMM_CustomCompoundBondForce_addBond(stretchTorsionForce, strTorsParticles, strTorsParams);
                OpenMM_DoubleArray_destroy(strTorsParams);
                OpenMM_IntArray_destroy(strTorsParticles);
            }

            ForceField.ForceFieldInteger sTorFgroup = ForceField.ForceFieldInteger.STRETCH_TORSION_FORCE_GROUP;
            int fGroup = forceField.getInteger(sTorFgroup, sTorFgroup.getDefaultValue());

            OpenMM_Force_setForceGroup(stretchTorsionForce, fGroup);
            OpenMM_System_addForce(system, stretchTorsionForce);
        }
    }

    /**
     * Adds stretch-torsion couplings (as defined for the 2017 AMOEBA nucleic
     * acid model).
     */
    private void addAngleTorsionCoupling(ForceField forceField) {
        AngleTorsion[] angleTorsions = super.getAngleTorsions();
        if (angleTorsions != null && angleTorsions.length > 0) {
            angleTorsionForce = OpenMM_CustomCompoundBondForce_create(4, AngleTorsion.angleTorsionForm());
            OpenMM_CustomCompoundBondForce_addGlobalParameter(angleTorsionForce, "phi1", 0);
            OpenMM_CustomCompoundBondForce_addGlobalParameter(angleTorsionForce, "phi2", Math.PI);
            OpenMM_CustomCompoundBondForce_addGlobalParameter(angleTorsionForce, "phi3", 0);

            for (int m = 1; m < 3; m++) {
                for (int n = 1; n < 4; n++) {
                    OpenMM_CustomCompoundBondForce_addPerBondParameter(angleTorsionForce, String.format("k%d%d", m, n));
                }
            }

            for (int m = 1; m < 3; m++) {
                OpenMM_CustomCompoundBondForce_addPerBondParameter(angleTorsionForce, String.format("a%d", m));
            }

            final double unitConv = OpenMM_KJPerKcal / OpenMM_RadiansPerDegree;

            for (AngleTorsion ators : angleTorsions) {
                double[] constants = ators.getConstants();
                PointerByReference atorsParams = OpenMM_DoubleArray_create(0);
                for (int m = 0; m < 2; m++) {
                    for (int n = 0; n < 3; n++) {
                        int index = (3 * m) + n;
                        double kmn = constants[index] * unitConv;
                        OpenMM_DoubleArray_append(atorsParams, kmn);
                    }
                }

                Atom[] atoms = ators.getAtomArray(true);

                // One thing that concerns me is whether it's correct to get angle[0] instead of angle[num hydrogens].
                // This is the way it is in FFX, but that may be a bug.
                OpenMM_DoubleArray_append(atorsParams, ators.angleType1.angle[0] * OpenMM_RadiansPerDegree);
                OpenMM_DoubleArray_append(atorsParams, ators.angleType2.angle[0] * OpenMM_RadiansPerDegree);

                PointerByReference atorsParticles = OpenMM_IntArray_create(0);
                for (int i = 0; i < 4; i++) {
                    OpenMM_IntArray_append(atorsParticles, atoms[i].getXyzIndex() - 1);
                }

                OpenMM_CustomCompoundBondForce_addBond(angleTorsionForce, atorsParticles, atorsParams);
                OpenMM_DoubleArray_destroy(atorsParams);
                OpenMM_IntArray_destroy(atorsParticles);
            }

            ForceField.ForceFieldInteger aTorFgroup = ForceField.ForceFieldInteger.ANGLE_TORSION_FORCE_GROUP;
            int fGroup = forceField.getInteger(aTorFgroup, aTorFgroup.getDefaultValue());

            OpenMM_Force_setForceGroup(angleTorsionForce, fGroup);
            OpenMM_System_addForce(system, angleTorsionForce);
        }
    }

    /**
     * Uses arithmetic mean to define sigma and geometric mean for epsilon.
     */
    private void addFixedChargeNonBondedForce(ForceField forceField) {
        VanDerWaals vdW = super.getVdwNode();
        if (vdW == null) {
            return;
        }
        /**
         * Only 6-12 LJ with arithmetic mean to define sigma and geometric mean
         * for epsilon is supported.
         */
        VanDerWaalsForm vdwForm = vdW.getVDWForm();
        if (vdwForm.vdwType != LENNARD_JONES
                || vdwForm.radiusRule != ARITHMETIC
                || vdwForm.epsilonRule != GEOMETRIC) {
            logger.info(format(" VDW Type:         %s", vdwForm.vdwType));
            logger.info(format(" VDW Radius Rule:  %s", vdwForm.radiusRule));
            logger.info(format(" VDW Epsilon Rule: %s", vdwForm.epsilonRule));
            logger.log(Level.SEVERE, String.format(" Unsupported van der Waals functional form."));
            return;
        }

        fixedChargeNonBondedForce = OpenMM_NonbondedForce_create();

        /**
         * OpenMM vdW force requires a diameter (i.e. not radius).
         */
        double radScale = 1.0;
        if (vdwForm.radiusSize == RADIUS) {
            radScale = 2.0;
        }
        /**
         * OpenMM vdw force requires atomic sigma values (i.e. not r-min).
         */
        if (vdwForm.radiusType == R_MIN) {
            radScale /= 1.122462048309372981;
        }

        /**
         * Add particles.
         */
        Atom[] atoms = molecularAssembly.getAtomArray();
        int nAtoms = atoms.length;
        for (int i = 0; i < nAtoms; i++) {
            Atom atom = atoms[i];

            VDWType vdwType = atom.getVDWType();
            double sigma = OpenMM_NmPerAngstrom * vdwType.radius * radScale;
            double eps = OpenMM_KJPerKcal * vdwType.wellDepth;

            double charge = 0.0;
            MultipoleType multipoleType = atom.getMultipoleType();
            if (multipoleType != null && atoms[i].getElectrostatics()) {
                charge = multipoleType.charge;
            }

            OpenMM_NonbondedForce_addParticle(fixedChargeNonBondedForce, charge, sigma, eps);
        }

        /**
         * Define 1-4 scale factors.
         */
        double lj14Scale = vdwForm.getScale14();
        double coulomb14Scale = 1.0 / 1.2;

        ParticleMeshEwald pme = super.getPmeNode();
        Bond bonds[] = super.getBonds();
        if (bonds != null && bonds.length > 0) {
            int nBonds = bonds.length;
            PointerByReference bondArray;
            bondArray = OpenMM_BondArray_create(0);
            for (int i = 0; i < nBonds; i++) {
                Bond bond = bonds[i];
                int i1 = bond.getAtom(0).getXyzIndex() - 1;
                int i2 = bond.getAtom(1).getXyzIndex() - 1;
                OpenMM_BondArray_append(bondArray, i1, i2);
            }
            if (pme != null) {
                coulomb14Scale = pme.getScale14();
            }
            OpenMM_NonbondedForce_createExceptionsFromBonds(fixedChargeNonBondedForce, bondArray, coulomb14Scale, lj14Scale);

            OpenMM_BondArray_destroy(bondArray);

            int num = OpenMM_NonbondedForce_getNumExceptions(fixedChargeNonBondedForce);
            chargeExclusion = new boolean[num];
            vdWExclusion = new boolean[num];
            exceptionChargeProd = new double[num];
            exceptionEps = new double[num];

            IntByReference particle1 = new IntByReference();
            IntByReference particle2 = new IntByReference();
            DoubleByReference chargeProd = new DoubleByReference();
            DoubleByReference sigma = new DoubleByReference();
            DoubleByReference eps = new DoubleByReference();

            for (int i = 0; i < num; i++) {
                OpenMM_NonbondedForce_getExceptionParameters(fixedChargeNonBondedForce, i,
                        particle1, particle2, chargeProd, sigma, eps);
                if (abs(chargeProd.getValue()) > 0.0) {
                    chargeExclusion[i] = false;
                    exceptionChargeProd[i] = chargeProd.getValue();
                } else {
                    exceptionChargeProd[i] = 0.0;
                    chargeExclusion[i] = true;
                }
                if (abs(eps.getValue()) > 0.0) {
                    vdWExclusion[i] = false;
                    exceptionEps[i] = eps.getValue();
                } else {
                    vdWExclusion[i] = true;
                    exceptionEps[i] = 0.0;
                }
            }
        }

        Crystal crystal = super.getCrystal();
        if (crystal.aperiodic()) {
            OpenMM_NonbondedForce_setNonbondedMethod(fixedChargeNonBondedForce,
                    OpenMM_NonbondedForce_NonbondedMethod.OpenMM_NonbondedForce_NoCutoff);
        } else {
            OpenMM_NonbondedForce_setNonbondedMethod(fixedChargeNonBondedForce,
                    OpenMM_NonbondedForce_NonbondedMethod.OpenMM_NonbondedForce_PME);

            if (pme != null) {
                // Units of the Ewald coefficient are A^-1; Multiply by AngstromsPerNM to convert to (Nm^-1).
                double aEwald = OpenMM_AngstromsPerNm * pme.getEwaldCoefficient();
                int nx = pme.getReciprocalSpace().getXDim();
                int ny = pme.getReciprocalSpace().getYDim();
                int nz = pme.getReciprocalSpace().getZDim();
                OpenMM_NonbondedForce_setPMEParameters(fixedChargeNonBondedForce, aEwald, nx, ny, nz);
            }

            NonbondedCutoff nonbondedCutoff = vdW.getNonbondedCutoff();
            double off = nonbondedCutoff.off;
            double cut = nonbondedCutoff.cut;
            OpenMM_NonbondedForce_setCutoffDistance(fixedChargeNonBondedForce, OpenMM_NmPerAngstrom * off);
            OpenMM_NonbondedForce_setUseSwitchingFunction(fixedChargeNonBondedForce, OpenMM_True);
            if (cut == off) {
                logger.warning(" OpenMM does not properly handle cutoffs where cut == off!");
                if (cut == Double.MAX_VALUE || cut == Double.POSITIVE_INFINITY) {
                    logger.info(" Detected infinite or max-value cutoff; setting cut to 1E+40 for OpenMM.");
                    cut = 1E40;
                } else {
                    logger.info(String.format(" Detected cut %8.4g == off %8.4g; scaling cut to 0.99 of off for OpenMM.", cut, off));
                    cut *= 0.99;
                }
            }
            OpenMM_NonbondedForce_setSwitchingDistance(fixedChargeNonBondedForce, OpenMM_NmPerAngstrom * cut);
        }

        OpenMM_NonbondedForce_setUseDispersionCorrection(fixedChargeNonBondedForce, OpenMM_False);

        ForceField.ForceFieldInteger vdwFgroup = ForceField.ForceFieldInteger.VDW_FORCE_GROUP;
        int fGroup = forceField.getInteger(vdwFgroup, vdwFgroup.getDefaultValue());

        ForceField.ForceFieldInteger electroFgroup = ForceField.ForceFieldInteger.PME_FORCE_GROUP;
        int pmeGroup = forceField.getInteger(electroFgroup, electroFgroup.getDefaultValue());

        if (fGroup != pmeGroup) {
            logger.severe(String.format(" ERROR: VDW-FORCE-GROUP is %d while PME-FORCE-GROUP is %d. "
                    + "This is invalid for fixed-charge force fields with combined nonbonded forces.", fGroup, pmeGroup));
        }

        OpenMM_Force_setForceGroup(fixedChargeNonBondedForce, fGroup);
        OpenMM_System_addForce(system, fixedChargeNonBondedForce);
        logger.log(Level.INFO, String.format("  Fixed charge non-bonded force"));

        GeneralizedKirkwood gk = super.getGK();
        if (gk != null) {
            addCustomGBForce(forceField);
        }
    }

    /**
     * 1.) Handle interactions between non-alchemical atoms with our default
     * OpenMM NonBondedForce. Note that alchemical atoms must have eps=0 to turn
     * them off in this force.
     * <p>
     * 2.) Handle interactions between alchemical atoms and mixed non-alchemical
     * <-> alchemical interactions with an OpenMM CustomNonBondedForce.
     */
    private void addCustomNonbondedSoftcoreForce(ForceField forceField) {

        VanDerWaals vdW = super.getVdwNode();
        if (vdW == null) {
            return;
        }

        /**
         * Only 6-12 LJ with arithmetic mean to define sigma and geometric mean
         * for epsilon is supported.
         */
        VanDerWaalsForm vdwForm = vdW.getVDWForm();
        if (vdwForm.vdwType != LENNARD_JONES
                || vdwForm.radiusRule != ARITHMETIC
                || vdwForm.epsilonRule != GEOMETRIC) {
            logger.info(format(" VDW Type:         %s", vdwForm.vdwType));
            logger.info(format(" VDW Radius Rule:  %s", vdwForm.radiusRule));
            logger.info(format(" VDW Epsilon Rule: %s", vdwForm.epsilonRule));
            logger.log(Level.SEVERE, String.format(" Unsupported van der Waals functional form."));
            return;
        }

        // Sterics mixing rules.
        String stericsMixingRules = " epsilon = sqrt(epsilon1*epsilon2);";
        stericsMixingRules += " rmin = 0.5 * (sigma1 + sigma2) * 1.122462048309372981;";

        // Softcore Lennard-Jones, with a form equivalent to that used in FFX VanDerWaals class.
        String stericsEnergyExpression = "(vdw_lambda^beta)*epsilon*x*(x-2.0);";
        // Effective softcore distance for sterics.
        stericsEnergyExpression += " x = 1.0 / (alpha*(1.0-vdw_lambda)^2.0 + (r/rmin)^6.0);";
        // Define energy expression for sterics.
        String energyExpression = stericsEnergyExpression + stericsMixingRules;

        fixedChargeSoftcore = OpenMM_CustomNonbondedForce_create(energyExpression);

        // Get the Alpha and Beta constants from the VanDerWaals instance.
        double alpha = vdW.getAlpha();
        double beta = vdW.getBeta();

        logger.info(format(" Custom non-bonded force with alpha = %8.6f and beta = %8.6f", alpha, beta));

        OpenMM_CustomNonbondedForce_addGlobalParameter(fixedChargeSoftcore, "vdw_lambda", 1.0);
        OpenMM_CustomNonbondedForce_addGlobalParameter(fixedChargeSoftcore, "alpha", alpha);
        OpenMM_CustomNonbondedForce_addGlobalParameter(fixedChargeSoftcore, "beta", beta);
        OpenMM_CustomNonbondedForce_addPerParticleParameter(fixedChargeSoftcore, "sigma");
        OpenMM_CustomNonbondedForce_addPerParticleParameter(fixedChargeSoftcore, "epsilon");

        /**
         * Add particles.
         */
        PointerByReference alchemicalGroup = OpenMM_IntSet_create();
        PointerByReference nonAlchemicalGroup = OpenMM_IntSet_create();
        DoubleByReference charge = new DoubleByReference();
        DoubleByReference sigma = new DoubleByReference();
        DoubleByReference eps = new DoubleByReference();

        Atom[] atoms = molecularAssembly.getAtomArray();
        int nAtoms = atoms.length;
        for (int i = 0; i < nAtoms; i++) {
            Atom atom = atoms[i];
            OpenMM_NonbondedForce_getParticleParameters(fixedChargeNonBondedForce, i, charge, sigma, eps);
            if (atom.applyLambda()) {
                OpenMM_IntSet_insert(alchemicalGroup, i);
                logger.info(format(" Adding alchemical atom %s.", atom));
            } else {
                OpenMM_IntSet_insert(nonAlchemicalGroup, i);
            }
            PointerByReference particleParameters = OpenMM_DoubleArray_create(0);
            OpenMM_DoubleArray_append(particleParameters, sigma.getValue());
            OpenMM_DoubleArray_append(particleParameters, eps.getValue());
            OpenMM_CustomNonbondedForce_addParticle(fixedChargeSoftcore, particleParameters);
            OpenMM_DoubleArray_destroy(particleParameters);
        }

        OpenMM_CustomNonbondedForce_addInteractionGroup(fixedChargeSoftcore, alchemicalGroup, alchemicalGroup);
        OpenMM_CustomNonbondedForce_addInteractionGroup(fixedChargeSoftcore, alchemicalGroup, nonAlchemicalGroup);
        OpenMM_IntSet_destroy(alchemicalGroup);
        OpenMM_IntSet_destroy(nonAlchemicalGroup);

        Crystal crystal = super.getCrystal();
        if (crystal.aperiodic()) {
            OpenMM_CustomNonbondedForce_setNonbondedMethod(fixedChargeSoftcore,
                    OpenMM_CustomNonbondedForce_NonbondedMethod.OpenMM_CustomNonbondedForce_NoCutoff);
        } else {
            OpenMM_CustomNonbondedForce_setNonbondedMethod(fixedChargeSoftcore,
                    OpenMM_CustomNonbondedForce_NonbondedMethod.OpenMM_CustomNonbondedForce_CutoffPeriodic);
        }

        NonbondedCutoff nonbondedCutoff = vdW.getNonbondedCutoff();
        double off = nonbondedCutoff.off;
        double cut = nonbondedCutoff.cut;
        if (cut == off) {
            logger.warning(" OpenMM does not properly handle cutoffs where cut == off!");
            if (cut == Double.MAX_VALUE || cut == Double.POSITIVE_INFINITY) {
                logger.info(" Detected infinite or max-value cutoff; setting cut to 1E+40 for OpenMM.");
                cut = 1E40;
            } else {
                logger.info(String.format(" Detected cut %8.4g == off %8.4g; scaling cut to 0.99 of off for OpenMM.", cut, off));
                cut *= 0.99;
            }
        }

        OpenMM_CustomNonbondedForce_setCutoffDistance(fixedChargeSoftcore, OpenMM_NmPerAngstrom * off);
        OpenMM_CustomNonbondedForce_setUseSwitchingFunction(fixedChargeSoftcore, OpenMM_True);
        OpenMM_CustomNonbondedForce_setSwitchingDistance(fixedChargeSoftcore, OpenMM_NmPerAngstrom * cut);

        // Add energy parameter derivative
        OpenMM_CustomNonbondedForce_addEnergyParameterDerivative(fixedChargeSoftcore, "vdw_lambda");

        ForceField.ForceFieldInteger vdwFgroup = ForceField.ForceFieldInteger.VDW_FORCE_GROUP;
        int fGroup = forceField.getInteger(vdwFgroup, vdwFgroup.getDefaultValue());

        OpenMM_Force_setForceGroup(fixedChargeSoftcore, fGroup);
        OpenMM_System_addForce(system, fixedChargeSoftcore);
        logger.log(Level.INFO, String.format(" Added fixed charge softcore sterics force."));

        GeneralizedKirkwood gk = super.getGK();
        if (gk != null) {
            logger.severe(" OpenMM alchemical methods are not supported for GB.");
            addCustomGBForce(forceField);
        }

        // Alchemical with Alchemical could be either softcore or normal interactions (softcore here).
        alchemicalAlchemicalStericsForce = OpenMM_CustomBondForce_create(stericsEnergyExpression);

        // Non-Alchemical with Alchemical is essentially always softcore.
        nonAlchemicalAlchemicalStericsForce = OpenMM_CustomBondForce_create(stericsEnergyExpression);

        // Currently both are treated the same (so we could condense the code below).
        OpenMM_CustomBondForce_addPerBondParameter(alchemicalAlchemicalStericsForce, "rmin");
        OpenMM_CustomBondForce_addPerBondParameter(alchemicalAlchemicalStericsForce, "epsilon");
        OpenMM_CustomBondForce_addGlobalParameter(alchemicalAlchemicalStericsForce, "vdw_lambda", 1.0);
        OpenMM_CustomBondForce_addGlobalParameter(alchemicalAlchemicalStericsForce, "alpha", alpha);
        OpenMM_CustomBondForce_addGlobalParameter(alchemicalAlchemicalStericsForce, "beta", beta);

        OpenMM_CustomBondForce_addPerBondParameter(nonAlchemicalAlchemicalStericsForce, "rmin");
        OpenMM_CustomBondForce_addPerBondParameter(nonAlchemicalAlchemicalStericsForce, "epsilon");
        OpenMM_CustomBondForce_addGlobalParameter(nonAlchemicalAlchemicalStericsForce, "vdw_lambda", 1.0);
        OpenMM_CustomBondForce_addGlobalParameter(nonAlchemicalAlchemicalStericsForce, "alpha", alpha);
        OpenMM_CustomBondForce_addGlobalParameter(nonAlchemicalAlchemicalStericsForce, "beta", beta);

        int range = OpenMM_NonbondedForce_getNumExceptions(fixedChargeNonBondedForce);

        IntByReference atomi = new IntByReference();
        IntByReference atomj = new IntByReference();
        int torsionMask[][] = vdW.getTorsionMask();

        for (int i = 0; i < range; i++) {
            OpenMM_NonbondedForce_getExceptionParameters(fixedChargeNonBondedForce, i, atomi, atomj, charge, sigma, eps);

            // Omit both Exclusions (1-2, 1-3) and Exceptions (scaled 1-4) from the CustomNonbondedForce.
            OpenMM_CustomNonbondedForce_addExclusion(fixedChargeSoftcore, atomi.getValue(), atomj.getValue());

            // Deal with scaled 1-4 torsions using the CustomBondForce
            int maskI[] = torsionMask[atomi.getValue()];
            int jID = atomj.getValue();
            boolean epsException = false;
            for (int j = 0; j < maskI.length; j++) {
                if (maskI[j] == jID) {
                    epsException = true;
                    break;
                }
            }

            if (epsException) {
                Atom atom1 = atoms[atomi.getValue()];
                Atom atom2 = atoms[atomj.getValue()];

                boolean bothAlchemical = false;
                boolean oneAlchemical = false;

                if (atom1.applyLambda() && atom2.applyLambda()) {
                    bothAlchemical = true;
                } else if ((atom1.applyLambda() && !atom2.applyLambda()) || (!atom1.applyLambda() && atom2.applyLambda())) {
                    oneAlchemical = true;
                }

                if (bothAlchemical) {
                    PointerByReference bondParameters = OpenMM_DoubleArray_create(0);
                    OpenMM_DoubleArray_append(bondParameters, sigma.getValue() * 1.122462048309372981);
                    OpenMM_DoubleArray_append(bondParameters, eps.getValue());
                    OpenMM_CustomBondForce_addBond(alchemicalAlchemicalStericsForce, atomi.getValue(), atomj.getValue(), bondParameters);
                    OpenMM_DoubleArray_destroy(bondParameters);
                } else if (oneAlchemical) {
                    PointerByReference bondParameters = OpenMM_DoubleArray_create(0);
                    OpenMM_DoubleArray_append(bondParameters, sigma.getValue() * 1.122462048309372981);
                    OpenMM_DoubleArray_append(bondParameters, eps.getValue());
                    OpenMM_CustomBondForce_addBond(nonAlchemicalAlchemicalStericsForce, atomi.getValue(), atomj.getValue(), bondParameters);
                    OpenMM_DoubleArray_destroy(bondParameters);
                }
            }
        }

        // The logic below should be handled by the "updateFixedChargeNonBondedForce" method.
        /**
         * for (int i = 0; i < nAtoms; i++) { // logger.info(format(" i is %d",
         * i)); Atom atom1 = atoms[i]; for (int j = i + 1; j < nAtoms; j++) {
         * Atom atom2 = atoms[j]; int maskI[] = torsionMask[i]; int jID = j;
         * boolean epsException = false; for (int k = 0; k < maskI.length; k++)
         * { if (maskI[k] == jID) { epsException = true; break; } } if
         * ((!atom1.applyLambda() && !atom2.applyLambda()) &&
         * !atom1.is_12_or_13(atom2) && !epsException) {
         * OpenMM_CustomNonbondedForce_addExclusion(fixedChargeSoftcore, i, j);
         * logger.info(format(" Excluding %s and %s interaction", atom1,
         * atom2)); } } }
         */
//        for (int i = 0; i < range; i++){
//            OpenMM_NonbondedForce_getExceptionParameters(fixedChargeNonBondedForce, i, atomi, atomj, charge, sigma, eps);
//
//            Atom atom1 = atoms[atomi.getValue()];
//            Atom atom2 = atoms[atomj.getValue()];
//
//            if (atom1.applyLambda() || atom2.applyLambda()){
//                OpenMM_NonbondedForce_setExceptionParameters(fixedChargeNonBondedForce, i, atomi.getValue(), atomj.getValue(), abs(0.0*charge.getValue()), sigma.getValue(), abs(0.0*eps.getValue()));
//            }
//        }
        OpenMM_CustomBondForce_addEnergyParameterDerivative(alchemicalAlchemicalStericsForce, "vdw_lambda");
        OpenMM_System_addForce(system, alchemicalAlchemicalStericsForce);
        OpenMM_CustomBondForce_addEnergyParameterDerivative(nonAlchemicalAlchemicalStericsForce, "vdw_lambda");
        OpenMM_System_addForce(system, nonAlchemicalAlchemicalStericsForce);

    }

    private void addCustomGBForce(ForceField forceField) {
        GeneralizedKirkwood gk = super.getGK();
        if (gk == null) {
            return;
        }

        customGBForce = OpenMM_CustomGBForce_create();
        OpenMM_CustomGBForce_addPerParticleParameter(customGBForce, "q");
        OpenMM_CustomGBForce_addPerParticleParameter(customGBForce, "radius");
        OpenMM_CustomGBForce_addPerParticleParameter(customGBForce, "scale");
        OpenMM_CustomGBForce_addGlobalParameter(customGBForce, "solventDielectric", gk.getSolventPermittivity());
        OpenMM_CustomGBForce_addGlobalParameter(customGBForce, "soluteDielectric", 1.0);
        OpenMM_CustomGBForce_addGlobalParameter(customGBForce, "dOffset", gk.getDielecOffset() * OpenMM_NmPerAngstrom); // Factor of 0.1 for Ang to nm.
        OpenMM_CustomGBForce_addGlobalParameter(customGBForce, "probeRadius", gk.getProbeRadius() * OpenMM_NmPerAngstrom);

        OpenMM_CustomGBForce_addComputedValue(customGBForce, "I",
                // "step(r+sr2-or1)*0.5*(1/L-1/U+0.25*(1/U^2-1/L^2)*(r-sr2*sr2/r)+0.5*log(L/U)/r+C);"
                // "step(r+sr2-or1)*0.5*((1/L^3-1/U^3)/3+(1/U^4-1/L^4)/8*(r-sr2*sr2/r)+0.25*(1/U^2-1/L^2)/r+C);"
                "0.5*((1/L^3-1/U^3)/3.0+(1/U^4-1/L^4)/8.0*(r-sr2*sr2/r)+0.25*(1/U^2-1/L^2)/r+C);"
                + "U=r+sr2;"
                // + "C=2*(1/or1-1/L)*step(sr2-r-or1);"
                + "C=2/3*(1/or1^3-1/L^3)*step(sr2-r-or1);"
                // + "L=step(or1-D)*or1 + (1-step(or1-D))*D;"
                // + "D=step(r-sr2)*(r-sr2) + (1-step(r-sr2))*(sr2-r);"
                + "L = step(sr2 - r1r)*sr2mr + (1 - step(sr2 - r1r))*L;"
                + "sr2mr = sr2 - r;"
                + "r1r = radius1 + r;"
                + "L = step(r1sr2 - r)*radius1 + (1 - step(r1sr2 - r))*L;"
                + "r1sr2 = radius1 + sr2;"
                + "L = r - sr2;"
                + "sr2 = scale2 * radius2;"
                + "or1 = radius1; or2 = radius2",
                OpenMM_CustomGBForce_ParticlePairNoExclusions);

        OpenMM_CustomGBForce_addComputedValue(customGBForce, "B",
                // "1/(1/or-tanh(1*psi-0.8*psi^2+4.85*psi^3)/radius);"
                // "psi=I*or; or=radius-0.009"
                "step(BB-radius)*BB + (1 - step(BB-radius))*radius;"
                + "BB = 1 / ( (3.0*III)^(1.0/3.0) );"
                + "III = step(II)*II + (1 - step(II))*1.0e-9/3.0;"
                + "II = maxI - I;"
                + "maxI = 1/(3.0*radius^3)",
                OpenMM_CustomGBForce_SingleParticle);

        double sTens = 0.0;
        if (gk.getNonPolarModel() == NonPolar.BORN_SOLV || gk.getNonPolarModel() == NonPolar.BORN_CAV_DISP) {
            sTens = gk.getSurfaceTension();
            sTens *= OpenMM_KJPerKcal;
            sTens *= 100.0; // 100 square Angstroms per square nanometer.
            // logger.info(String.format(" FFX surface tension: %9.5g kcal/mol/Ang^2", sTens));
            // logger.info(String.format(" OpenMM surface tension: %9.5g kJ/mol/nm^2", sTens));
        }
        String surfaceTension = Double.toString(sTens);
        OpenMM_CustomGBForce_addEnergyTerm(customGBForce,
                surfaceTension + "*(radius+probeRadius+dOffset)^2*((radius+dOffset)/B)^6/6-0.5*138.935456*(1/soluteDielectric-1/solventDielectric)*q^2/B",
                OpenMM_CustomGBForce_SingleParticle);

        /**
         * Particle pair term is the generalized Born cross term.
         */
        OpenMM_CustomGBForce_addEnergyTerm(customGBForce,
                "-138.935456*(1/soluteDielectric-1/solventDielectric)*q1*q2/f;"
                + "f=sqrt(r^2+B1*B2*exp(-r^2/(2.455*B1*B2)))",
                OpenMM_CustomGBForce_ParticlePair);

        double baseRadii[] = gk.getBaseRadii();
        double overlapScale[] = gk.getOverlapScale();
        Atom[] atoms = molecularAssembly.getAtomArray();
        int nAtoms = atoms.length;
        PointerByReference doubleArray = OpenMM_DoubleArray_create(0);
        for (int i = 0; i < nAtoms; i++) {
            MultipoleType multipoleType = atoms[i].getMultipoleType();
            OpenMM_DoubleArray_append(doubleArray, multipoleType.charge);
            OpenMM_DoubleArray_append(doubleArray, OpenMM_NmPerAngstrom * baseRadii[i]);
            OpenMM_DoubleArray_append(doubleArray, overlapScale[i]);
            OpenMM_CustomGBForce_addParticle(customGBForce, doubleArray);
            OpenMM_DoubleArray_resize(doubleArray, 0);
        }
        OpenMM_DoubleArray_destroy(doubleArray);

        double cut = gk.getCutoff();
        OpenMM_CustomGBForce_setCutoffDistance(customGBForce, cut);

        ForceField.ForceFieldInteger gbForceGroup = ForceField.ForceFieldInteger.GK_FORCE_GROUP;
        int fGroup = forceField.getInteger(gbForceGroup, gbForceGroup.getDefaultValue());

        OpenMM_Force_setForceGroup(customGBForce, fGroup);
        OpenMM_System_addForce(system, customGBForce);

        logger.log(Level.INFO, "  Generalized Born force");
    }

    private void addAmoebaVDWForce(ForceField forceField) {
        VanDerWaals vdW = super.getVdwNode();
        if (vdW == null) {
            return;
        }

        amoebaVDWForce = OpenMM_AmoebaVdwForce_create();
        OpenMM_System_addForce(system, amoebaVDWForce);

        ForceField.ForceFieldInteger vdwFgroup = ForceField.ForceFieldInteger.VDW_FORCE_GROUP;
        int fGroup = forceField.getInteger(vdwFgroup, vdwFgroup.getDefaultValue());
        OpenMM_Force_setForceGroup(amoebaVDWForce, fGroup);

        VanDerWaalsForm vdwForm = vdW.getVDWForm();
        NonbondedCutoff nonbondedCutoff = vdW.getNonbondedCutoff();
        Crystal crystal = super.getCrystal();

        double radScale = 1.0;
        if (vdwForm.radiusSize == VanDerWaalsForm.RADIUS_SIZE.DIAMETER) {
            radScale = 0.5;
        }

        /**
         * Note that the API says it wants a SIGMA value.
         */
        if (vdwForm.radiusType == VanDerWaalsForm.RADIUS_TYPE.R_MIN) {
            //radScale *= 1.122462048309372981;
        }

        int ired[] = vdW.getReductionIndex();
        Atom[] atoms = molecularAssembly.getAtomArray();
        int nAtoms = atoms.length;
        for (int i = 0; i < nAtoms; i++) {
            Atom atom = atoms[i];
            VDWType vdwType = atom.getVDWType();
            OpenMM_AmoebaVdwForce_addParticle(amoebaVDWForce,
                    ired[i], OpenMM_NmPerAngstrom * vdwType.radius * radScale,
                    OpenMM_KJPerKcal * vdwType.wellDepth,
                    vdwType.reductionFactor);
        }

        // OpenMM_AmoebaVdwForce_setSigmaCombiningRule(amoebaVdwForce, toPropertyForm(vdwForm.radiusRule.name()));
        // OpenMM_AmoebaVdwForce_setEpsilonCombiningRule(amoebaVdwForce, toPropertyForm(vdwForm.epsilonRule.name()));
        OpenMM_AmoebaVdwForce_setCutoffDistance(amoebaVDWForce, nonbondedCutoff.off * OpenMM_NmPerAngstrom);
        OpenMM_AmoebaVdwForce_setUseDispersionCorrection(amoebaVDWForce, OpenMM_Boolean.OpenMM_False);

        if (crystal.aperiodic()) {
            OpenMM_AmoebaVdwForce_setNonbondedMethod(amoebaVDWForce,
                    OpenMM_AmoebaVdwForce_NonbondedMethod.OpenMM_AmoebaVdwForce_NoCutoff);
        } else {
            OpenMM_AmoebaVdwForce_setNonbondedMethod(amoebaVDWForce,
                    OpenMM_AmoebaVdwForce_NonbondedMethod.OpenMM_AmoebaVdwForce_CutoffPeriodic);
        }

        /**
         * Create exclusion lists.
         */
        PointerByReference exclusions = OpenMM_IntArray_create(0);
        double mask[] = new double[nAtoms];
        Arrays.fill(mask, 1.0);
        for (int i = 0; i < nAtoms; i++) {
            OpenMM_IntArray_append(exclusions, i);
            vdW.applyMask(mask, i);
            for (int j = 0; j < nAtoms; j++) {
                if (mask[j] == 0.0) {
                    OpenMM_IntArray_append(exclusions, j);
                }
            }
            vdW.removeMask(mask, i);
            OpenMM_AmoebaVdwForce_setParticleExclusions(amoebaVDWForce, i, exclusions);
            OpenMM_IntArray_resize(exclusions, 0);
        }
        OpenMM_IntArray_destroy(exclusions);
        logger.log(Level.INFO, "  Added van der Waals force");
    }

    /**
     * Experimental. Virtual hydrogen sites require creation of new particles,
     * which then need to be handled (ignored?) for the multiple force.
     */
    private void createVirtualHydrogenSites() {

        VanDerWaals vdW = super.getVdwNode();
        if (vdW == null) {
            return;
        }
        int ired[] = vdW.getReductionIndex();

        Atom[] atoms = molecularAssembly.getAtomArray();
        int nAtoms = atoms.length;
        for (int i = 0; i < nAtoms; i++) {
            Atom atom = atoms[i];
            VDWType vdwType = atom.getVDWType();
            if (vdwType.reductionFactor < 1.0) {
                double factor = vdwType.reductionFactor;
                // Create the virtual site.
                PointerByReference virtualSite = OpenMM_TwoParticleAverageSite_create(i, ired[i], factor, 1.0 - factor);
                // Create a massless particle for the hydrogen vdW site.
                int id = OpenMM_System_addParticle(system, 0.0);
                // Denote the massless particle is a virtual site
                OpenMM_System_setVirtualSite(system, id, virtualSite);
            }
        }
    }

    private void addAmoebaMultipoleForce(ForceField forceField) {
        ParticleMeshEwald pme = super.getPmeNode();
        if (pme == null) {
            return;
        }
        int axisAtom[][] = pme.getAxisAtoms();
        double dipoleConversion = OpenMM_NmPerAngstrom;
        double quadrupoleConversion = OpenMM_NmPerAngstrom * OpenMM_NmPerAngstrom;
        double polarityConversion = OpenMM_NmPerAngstrom * OpenMM_NmPerAngstrom
                * OpenMM_NmPerAngstrom;
        double dampingFactorConversion = sqrt(OpenMM_NmPerAngstrom);

        amoebaMultipoleForce = OpenMM_AmoebaMultipoleForce_create();

        double polarScale = 1.0;
        if (pme.getPolarizationType() != Polarization.MUTUAL) {
            OpenMM_AmoebaMultipoleForce_setPolarizationType(amoebaMultipoleForce, OpenMM_AmoebaMultipoleForce_Direct);
            if (pme.getPolarizationType() == Polarization.NONE) {
                polarScale = 0.0;
            }
        } else {
            String algorithm = forceField.getString(ForceField.ForceFieldString.SCF_ALGORITHM, "CG");
            ParticleMeshEwald.SCFAlgorithm scfAlgorithm;

            try {
                algorithm = algorithm.replaceAll("-", "_").toUpperCase();
                scfAlgorithm = ParticleMeshEwald.SCFAlgorithm.valueOf(algorithm);
            } catch (Exception e) {
                scfAlgorithm = ParticleMeshEwald.SCFAlgorithm.CG;
            }

            switch (scfAlgorithm) {
                case EPT:
                    logger.info(" Using extrapolated perturbation theory approximation instead of full SCF calculations. Not supported in FFX reference implementation.");
                    OpenMM_AmoebaMultipoleForce_setPolarizationType(amoebaMultipoleForce, OpenMM_AmoebaMultipoleForce_Extrapolated);
                    PointerByReference exptCoefficients = OpenMM_DoubleArray_create(4);
                    OpenMM_DoubleArray_set(exptCoefficients, 0, -0.154);
                    OpenMM_DoubleArray_set(exptCoefficients, 1, 0.017);
                    OpenMM_DoubleArray_set(exptCoefficients, 2, 0.657);
                    OpenMM_DoubleArray_set(exptCoefficients, 3, 0.475);
                    OpenMM_AmoebaMultipoleForce_setExtrapolationCoefficients(amoebaMultipoleForce, exptCoefficients);
                    OpenMM_DoubleArray_destroy(exptCoefficients);
                    break;
                case CG:
                case SOR:
                default:
                    OpenMM_AmoebaMultipoleForce_setPolarizationType(amoebaMultipoleForce, OpenMM_AmoebaMultipoleForce_Mutual);
                    break;
            }
        }

        PointerByReference dipoles = OpenMM_DoubleArray_create(3);
        PointerByReference quadrupoles = OpenMM_DoubleArray_create(9);

        Atom[] atoms = molecularAssembly.getAtomArray();
        int nAtoms = atoms.length;
        for (int i = 0; i < nAtoms; i++) {
            Atom atom = atoms[i];
            MultipoleType multipoleType = atom.getMultipoleType();
            PolarizeType polarType = atom.getPolarizeType();

            /**
             * Define the frame definition.
             */
            int axisType = OpenMM_AmoebaMultipoleForce_NoAxisType;
            switch (multipoleType.frameDefinition) {
                case ZONLY:
                    axisType = OpenMM_AmoebaMultipoleForce_ZOnly;
                    break;
                case ZTHENX:
                    axisType = OpenMM_AmoebaMultipoleForce_ZThenX;
                    break;
                case BISECTOR:
                    axisType = OpenMM_AmoebaMultipoleForce_Bisector;
                    break;
                case ZTHENBISECTOR:
                    axisType = OpenMM_AmoebaMultipoleForce_ZBisect;
                    break;
                case TRISECTOR:
                    axisType = OpenMM_AmoebaMultipoleForce_ThreeFold;
                    break;
                default:
                    break;
            }

            double useFactor = 1.0;
            if (!atoms[i].getUse() || !atoms[i].getElectrostatics()) {
                //if (!atoms[i].getUse()) {
                useFactor = 0.0;
            }

            double lambdaScale = lambda; // Should be 1.0 at this point.
            if (!atom.applyLambda()) {
                lambdaScale = 1.0;
            }

            useFactor *= lambdaScale;

            /**
             * Load local multipole coefficients.
             */
            for (int j = 0; j < 3; j++) {
                OpenMM_DoubleArray_set(dipoles, j, multipoleType.dipole[j] * dipoleConversion * useFactor);

            }
            int l = 0;
            for (int j = 0; j < 3; j++) {
                for (int k = 0; k < 3; k++) {
                    OpenMM_DoubleArray_set(quadrupoles, l++, multipoleType.quadrupole[j][k] * quadrupoleConversion * useFactor / 3.0);
                }
            }

            //int zaxis = 0;
            int zaxis = 1;
            //int xaxis = 0;
            int xaxis = 1;
            //int yaxis = 0;
            int yaxis = 1;
            int refAtoms[] = axisAtom[i];
            if (refAtoms != null) {
                zaxis = refAtoms[0];
                if (refAtoms.length > 1) {
                    xaxis = refAtoms[1];
                    if (refAtoms.length > 2) {
                        yaxis = refAtoms[2];
                    }
                }
            } else {

                axisType = OpenMM_AmoebaMultipoleForce_NoAxisType;
                logger.info(String.format(" Atom type %s", atom.getAtomType().toString()));
            }

            double charge = multipoleType.charge * useFactor;

            /**
             * Add the multipole.
             */
            OpenMM_AmoebaMultipoleForce_addMultipole(amoebaMultipoleForce,
                    charge, dipoles, quadrupoles,
                    axisType, zaxis, xaxis, yaxis,
                    polarType.thole,
                    polarType.pdamp * dampingFactorConversion,
                    polarType.polarizability * polarityConversion * polarScale);
        }
        OpenMM_DoubleArray_destroy(dipoles);
        OpenMM_DoubleArray_destroy(quadrupoles);

        Crystal crystal = super.getCrystal();
        if (!crystal.aperiodic()) {
            OpenMM_AmoebaMultipoleForce_setNonbondedMethod(amoebaMultipoleForce, OpenMM_AmoebaMultipoleForce_PME);
            OpenMM_AmoebaMultipoleForce_setCutoffDistance(amoebaMultipoleForce,
                    pme.getEwaldCutoff() * OpenMM_NmPerAngstrom);
            OpenMM_AmoebaMultipoleForce_setAEwald(amoebaMultipoleForce,
                    pme.getEwaldCoefficient() / OpenMM_NmPerAngstrom);

            double ewaldTolerance = 1.0e-04;
            OpenMM_AmoebaMultipoleForce_setEwaldErrorTolerance(amoebaMultipoleForce, ewaldTolerance);

            PointerByReference gridDimensions = OpenMM_IntArray_create(3);
            ReciprocalSpace recip = pme.getReciprocalSpace();
            OpenMM_IntArray_set(gridDimensions, 0, recip.getXDim());
            OpenMM_IntArray_set(gridDimensions, 1, recip.getYDim());
            OpenMM_IntArray_set(gridDimensions, 2, recip.getZDim());
            OpenMM_AmoebaMultipoleForce_setPmeGridDimensions(amoebaMultipoleForce, gridDimensions);
            OpenMM_IntArray_destroy(gridDimensions);
        } else {
            OpenMM_AmoebaMultipoleForce_setNonbondedMethod(amoebaMultipoleForce, OpenMM_AmoebaMultipoleForce_NoCutoff);
        }

        OpenMM_AmoebaMultipoleForce_setMutualInducedMaxIterations(amoebaMultipoleForce, 500);
        OpenMM_AmoebaMultipoleForce_setMutualInducedTargetEpsilon(amoebaMultipoleForce, pme.getPolarEps());

        int ip11[][] = pme.getPolarization11();
        int ip12[][] = pme.getPolarization12();
        int ip13[][] = pme.getPolarization13();

        ArrayList<Integer> list12 = new ArrayList<>();
        ArrayList<Integer> list13 = new ArrayList<>();
        ArrayList<Integer> list14 = new ArrayList<>();

        PointerByReference covalentMap = OpenMM_IntArray_create(0);
        for (int i = 0; i < nAtoms; i++) {
            Atom ai = atoms[i];
            list12.clear();
            list13.clear();
            list14.clear();

            for (Bond bond : ai.getBonds()) {
                int index = bond.get1_2(ai).getIndex() - 1;
                OpenMM_IntArray_append(covalentMap, index);
                list12.add(index);
            }
            OpenMM_AmoebaMultipoleForce_setCovalentMap(amoebaMultipoleForce, i,
                    OpenMM_AmoebaMultipoleForce_Covalent12, covalentMap);
            OpenMM_IntArray_resize(covalentMap, 0);

            for (Angle angle : ai.getAngles()) {
                Atom ak = angle.get1_3(ai);
                if (ak != null) {
                    int index = ak.getIndex() - 1;
                    if (!list12.contains(index)) {
                        list13.add(index);
                        OpenMM_IntArray_append(covalentMap, index);
                    }
                }
            }
            OpenMM_AmoebaMultipoleForce_setCovalentMap(amoebaMultipoleForce, i,
                    OpenMM_AmoebaMultipoleForce_Covalent13, covalentMap);
            OpenMM_IntArray_resize(covalentMap, 0);

            for (Torsion torsion : ai.getTorsions()) {
                Atom ak = torsion.get1_4(ai);
                if (ak != null) {
                    int index = ak.getIndex() - 1;
                    if (!list12.contains(index)
                            && !list13.contains(index)) {
                        list14.add(index);
                        OpenMM_IntArray_append(covalentMap, index);
                    }
                }
            }
            OpenMM_AmoebaMultipoleForce_setCovalentMap(amoebaMultipoleForce, i,
                    OpenMM_AmoebaMultipoleForce_Covalent14, covalentMap);
            OpenMM_IntArray_resize(covalentMap, 0);

            for (Atom ak : ai.get1_5s()) {
                int index = ak.getIndex() - 1;
                if (!list12.contains(index)
                        && !list13.contains(index)
                        && !list14.contains(index)) {
                    OpenMM_IntArray_append(covalentMap, index);
                }
            }
            OpenMM_AmoebaMultipoleForce_setCovalentMap(amoebaMultipoleForce, i,
                    OpenMM_AmoebaMultipoleForce_Covalent15, covalentMap);
            OpenMM_IntArray_resize(covalentMap, 0);

            for (int j = 0; j < ip11[i].length; j++) {
                OpenMM_IntArray_append(covalentMap, ip11[i][j]);
            }
            OpenMM_AmoebaMultipoleForce_setCovalentMap(amoebaMultipoleForce, i,
                    OpenMM_AmoebaMultipoleForce_PolarizationCovalent11, covalentMap);
            OpenMM_IntArray_resize(covalentMap, 0);

//            for (int j = 0; j < ip12[i].length; j++) {
//                OpenMM_IntArray_append(covalentMap, ip12[i][j]);
//            }
//            OpenMM_AmoebaMultipoleForce_setCovalentMap(amoebaMultipoleForce, i,
//                    OpenMM_AmoebaMultipoleForce_PolarizationCovalent12, covalentMap);
//            OpenMM_IntArray_resize(covalentMap, 0);
//
//            for (int j = 0; j < ip13[i].length; j++) {
//                OpenMM_IntArray_append(covalentMap, ip13[i][j]);
//            }
//            OpenMM_AmoebaMultipoleForce_setCovalentMap(amoebaMultipoleForce, i,
//                    OpenMM_AmoebaMultipoleForce_PolarizationCovalent13, covalentMap);
//            OpenMM_IntArray_resize(covalentMap, 0);
//
//            OpenMM_AmoebaMultipoleForce_setCovalentMap(amoebaMultipoleForce, i,
//                    OpenMM_AmoebaMultipoleForce_PolarizationCovalent14, covalentMap);
        }

        OpenMM_IntArray_destroy(covalentMap);

        ForceField.ForceFieldInteger pmeFgroup = ForceField.ForceFieldInteger.PME_FORCE_GROUP;
        int fGroup = forceField.getInteger(pmeFgroup, pmeFgroup.getDefaultValue());

        OpenMM_Force_setForceGroup(amoebaMultipoleForce, fGroup);
        OpenMM_System_addForce(system, amoebaMultipoleForce);
        logger.log(Level.INFO, "  Polarizable multipole force");

        GeneralizedKirkwood gk = super.getGK();
        if (gk != null) {
            addGKForce(forceField);
        }

    }

    private void addGKForce(ForceField forceField) {

        GeneralizedKirkwood gk = super.getGK();

        amoebaGeneralizedKirkwoodForce = OpenMM_AmoebaGeneralizedKirkwoodForce_create();
        OpenMM_AmoebaGeneralizedKirkwoodForce_setSolventDielectric(amoebaGeneralizedKirkwoodForce, gk.getSolventPermittivity());
        OpenMM_AmoebaGeneralizedKirkwoodForce_setSoluteDielectric(amoebaGeneralizedKirkwoodForce, 1.0);

        double overlapScale[] = gk.getOverlapScale();
        double baseRadii[] = gk.getBaseRadii();
        Atom[] atoms = molecularAssembly.getAtomArray();
        int nAtoms = atoms.length;
        for (int i = 0; i < nAtoms; i++) {
            MultipoleType multipoleType = atoms[i].getMultipoleType();
            OpenMM_AmoebaGeneralizedKirkwoodForce_addParticle(amoebaGeneralizedKirkwoodForce,
                    multipoleType.charge, OpenMM_NmPerAngstrom * baseRadii[i], overlapScale[i]);
        }

        OpenMM_AmoebaGeneralizedKirkwoodForce_setProbeRadius(amoebaGeneralizedKirkwoodForce, gk.getProbeRadius() * OpenMM_NmPerAngstrom);

        NonPolar nonpolar = gk.getNonPolarModel();
        switch (nonpolar) {
            case BORN_SOLV:
            case BORN_CAV_DISP:
            default:
                // Configure a Born Radii based surface area term.
                double surfaceTension = gk.getSurfaceTension() * OpenMM_KJPerKcal
                        * OpenMM_AngstromsPerNm * OpenMM_AngstromsPerNm;
                OpenMM_AmoebaGeneralizedKirkwoodForce_setIncludeCavityTerm(amoebaGeneralizedKirkwoodForce, OpenMM_True);
                OpenMM_AmoebaGeneralizedKirkwoodForce_setSurfaceAreaFactor(amoebaGeneralizedKirkwoodForce, -surfaceTension);
                break;
            case CAV:
            case CAV_DISP:
            case HYDROPHOBIC_PMF:
            case NONE:
                // This NonPolar model does not use a Born Radii based surface area term.
                OpenMM_AmoebaGeneralizedKirkwoodForce_setIncludeCavityTerm(amoebaGeneralizedKirkwoodForce, OpenMM_False);
                break;
        }

        ForceField.ForceFieldInteger gkFgroup = ForceField.ForceFieldInteger.GK_FORCE_GROUP;
        int fGroup = forceField.getInteger(gkFgroup, gkFgroup.getDefaultValue());

        OpenMM_Force_setForceGroup(amoebaGeneralizedKirkwoodForce, fGroup);
        OpenMM_System_addForce(system, amoebaGeneralizedKirkwoodForce);

        switch (nonpolar) {
            case CAV_DISP:
            case BORN_CAV_DISP:
                addWCAForce(forceField);
                break;
            case CAV:
            case HYDROPHOBIC_PMF:
            case BORN_SOLV:
            case NONE:
            default:
            // WCA force is not being used.
        }

        logger.log(Level.INFO, "  Generalized Kirkwood force");
    }

    private void addWCAForce(ForceField forceField) {

        double epso = 0.1100;
        double epsh = 0.0135;
        double rmino = 1.7025;
        double rminh = 1.3275;
        double awater = 0.033428;
        double slevy = 1.0;
        double dispoff = 0.26;
        double shctd = 0.81;

        VanDerWaals vdW = super.getVdwNode();
        VanDerWaalsForm vdwForm = vdW.getVDWForm();
        double radScale = 1.0;
        if (vdwForm.radiusSize == VanDerWaalsForm.RADIUS_SIZE.DIAMETER) {
            radScale = 0.5;
        }

        amoebaWcaDispersionForce = OpenMM_AmoebaWcaDispersionForce_create();

        Atom[] atoms = molecularAssembly.getAtomArray();
        int nAtoms = atoms.length;

        for (int i = 0; i < nAtoms; i++) {
            // cdispTotal += nonpol__.cdisp[ii];
            Atom atom = atoms[i];
            VDWType vdwType = atom.getVDWType();
            double radius = vdwType.radius;
            double eps = vdwType.wellDepth;
            OpenMM_AmoebaWcaDispersionForce_addParticle(amoebaWcaDispersionForce,
                    OpenMM_NmPerAngstrom * radius * radScale,
                    OpenMM_KJPerKcal * eps);
        }

        OpenMM_AmoebaWcaDispersionForce_setEpso(amoebaWcaDispersionForce, epso * OpenMM_KJPerKcal);
        OpenMM_AmoebaWcaDispersionForce_setEpsh(amoebaWcaDispersionForce, epsh * OpenMM_KJPerKcal);
        OpenMM_AmoebaWcaDispersionForce_setRmino(amoebaWcaDispersionForce, rmino * OpenMM_NmPerAngstrom);
        OpenMM_AmoebaWcaDispersionForce_setRminh(amoebaWcaDispersionForce, rminh * OpenMM_NmPerAngstrom);
        OpenMM_AmoebaWcaDispersionForce_setDispoff(amoebaWcaDispersionForce, dispoff * OpenMM_NmPerAngstrom);
        OpenMM_AmoebaWcaDispersionForce_setAwater(amoebaWcaDispersionForce,
                awater / (OpenMM_NmPerAngstrom * OpenMM_NmPerAngstrom * OpenMM_NmPerAngstrom));
        OpenMM_AmoebaWcaDispersionForce_setSlevy(amoebaWcaDispersionForce, slevy);
        OpenMM_AmoebaWcaDispersionForce_setShctd(amoebaWcaDispersionForce, shctd);

        ForceField.ForceFieldInteger gkFgroup = ForceField.ForceFieldInteger.GK_FORCE_GROUP;
        int fGroup = forceField.getInteger(gkFgroup, gkFgroup.getDefaultValue());

        OpenMM_Force_setForceGroup(amoebaWcaDispersionForce, fGroup);
        OpenMM_System_addForce(system, amoebaWcaDispersionForce);
        logger.log(Level.INFO, "  WCA dispersion force.");

    }

    /**
     * Adds harmonic restraints (CoordRestraint objects) to OpenMM as a custom
     * external force.
     */
    private void addHarmonicRestraintForce(ForceField forceField) {
        for (CoordRestraint restraint : super.getCoordRestraints()) {
            double forceConst = restraint.getForceConstant();
            forceConst *= OpenMM_KJPerKcal;
            forceConst *= (OpenMM_AngstromsPerNm * OpenMM_AngstromsPerNm);
            Atom[] restAtoms = restraint.getAtoms();
            int nRestAts = restraint.getNumAtoms();
            double[][] oCoords = restraint.getOriginalCoordinates();
            for (int i = 0; i < nRestAts; i++) {
                oCoords[i][0] *= OpenMM_NmPerAngstrom;
                oCoords[i][1] *= OpenMM_NmPerAngstrom;
                oCoords[i][2] *= OpenMM_NmPerAngstrom;
            }

            PointerByReference theRestraint = OpenMM_CustomExternalForce_create("k*periodicdistance(x,y,z,x0,y0,z0)^2");
            OpenMM_CustomExternalForce_addGlobalParameter(theRestraint, "k", forceConst);
            OpenMM_CustomExternalForce_addPerParticleParameter(theRestraint, "x0");
            OpenMM_CustomExternalForce_addPerParticleParameter(theRestraint, "y0");
            OpenMM_CustomExternalForce_addPerParticleParameter(theRestraint, "z0");

            PointerByReference xyzOrigArray = OpenMM_DoubleArray_create(3);
            for (int i = 0; i < nRestAts; i++) {
                int ommIndex = restAtoms[i].getXyzIndex() - 1;
                for (int j = 0; j < 3; j++) {
                    OpenMM_DoubleArray_set(xyzOrigArray, j, oCoords[i][j]);
                }
                OpenMM_CustomExternalForce_addParticle(theRestraint, ommIndex, xyzOrigArray);
            }
            OpenMM_DoubleArray_destroy(xyzOrigArray);

            // TODO: Be able to set this on a per-restraint basis.
            ForceField.ForceFieldInteger xyzRestFgroup = ForceField.ForceFieldInteger.COORD_RESTRAINT_FORCE_GROUP;
            int fGroup = forceField.getInteger(xyzRestFgroup, xyzRestFgroup.getDefaultValue());

            OpenMM_Force_setForceGroup(theRestraint, fGroup);
            OpenMM_System_addForce(system, theRestraint);
        }
    }

    /**
     * Adds restraint bonds, if any.
     */
    private void addRestraintBonds(ForceField forceField) {
        List<RestraintBond> restraintBonds = super.getRestraintBonds();

        if (restraintBonds != null && !restraintBonds.isEmpty()) {
            // OpenMM's HarmonicBondForce class uses k, not 1/2*k as does FFX.
            double kParameterConversion = BondType.units * 2.0 * OpenMM_KJPerKcal / (OpenMM_NmPerAngstrom * OpenMM_NmPerAngstrom);

            for (RestraintBond rbond : super.getRestraintBonds()) {
                PointerByReference theForce; // Is not a valid substitute for a targeting computer.
                BondType bType = rbond.bondType;
                BondType.BondFunction funct = bType.bondFunction;
                if (restraintForces.containsKey(funct)) {
                    theForce = restraintForces.get(funct);
                } else {
                    theForce = OpenMM_CustomBondForce_create(funct.toMathematicalForm());
                    OpenMM_CustomBondForce_addPerBondParameter(theForce, "k");
                    OpenMM_CustomBondForce_addPerBondParameter(theForce, "r0");
                    if (funct.hasFlatBottom()) {
                        OpenMM_CustomBondForce_addPerBondParameter(theForce, "fb");
                    }

                    // Wholly untested code.
                    switch (funct) {
                        case QUARTIC:
                        case FLAT_BOTTOM_QUARTIC:
                            OpenMM_CustomBondForce_addGlobalParameter(theForce, "cubic",
                                    BondType.cubic / OpenMM_NmPerAngstrom);
                            OpenMM_CustomBondForce_addGlobalParameter(theForce, "quartic",
                                    BondType.quartic / (OpenMM_NmPerAngstrom * OpenMM_NmPerAngstrom));
                            break;
                        default:
                            break;
                    }

                    // TODO: Set this on a per-restraint basis.
                    ForceField.ForceFieldInteger bondRestFgroup = ForceField.ForceFieldInteger.BOND_RESTRAINT_FORCE_GROUP;
                    int fGroup = forceField.getInteger(bondRestFgroup, bondRestFgroup.getDefaultValue());

                    OpenMM_Force_setForceGroup(theForce, fGroup);
                    OpenMM_System_addForce(system, theForce);
                }
                double forceConst = bType.forceConstant * kParameterConversion;
                double equilDist = bType.distance * OpenMM_NmPerAngstrom;
                Atom[] ats = rbond.getAtomArray();
                int at1 = ats[0].getXyzIndex() - 1;
                int at2 = ats[1].getXyzIndex() - 1;

                PointerByReference bondParams = OpenMM_DoubleArray_create(0);
                OpenMM_DoubleArray_append(bondParams, forceConst);
                OpenMM_DoubleArray_append(bondParams, equilDist);
                if (funct.hasFlatBottom()) {
                    OpenMM_DoubleArray_append(bondParams, bType.flatBottomRadius * OpenMM_NmPerAngstrom);
                }
                OpenMM_CustomBondForce_addBond(theForce, at1, at2, bondParams);
                OpenMM_DoubleArray_destroy(bondParams);
            }
        }
    }

    /**
     * Update parameters if the Use flags changed.
     */
    private void updateParameters(double x[]) {

        Atom[] atoms = molecularAssembly.getAtomArray();

        if (vdwLambdaTerm) {
            if (!softcoreCreated) {
                ForceField forceField = molecularAssembly.getForceField();
                addCustomNonbondedSoftcoreForce(forceField);
                // Reset the context.
                createContext(integratorString, timeStep, temperature);
                OpenMM_Context_setParameter(context, "vdw_lambda", lambda);
                softcoreCreated = true;
                if (x != null) {
                    double energy = energy(x);
                    logger.info(format(" OpenMM Energy (L=%6.3f): %16.8f", lambda, energy));
                }
            } else {
                OpenMM_Context_setParameter(context, "vdw_lambda", lambda);
            }
        }

        // Update fixed charge non-bonded parameters.
        if (fixedChargeNonBondedForce != null) {
            updateFixedChargeNonBondedForce(atoms, vdwLambdaTerm);
        }

        // Update fixed charge GB parameters.
        if (customGBForce != null) {
            updateCustomGBForce(atoms);
        }

        // Update AMOEBA vdW parameters.
        if (amoebaVDWForce != null) {
            updateAmoebaVDWForce(atoms);
        }

        // Update AMOEBA polarizable multipole parameters.
        if (amoebaMultipoleForce != null) {
            updateAmoebaMultipoleForce(atoms);
        }

        // Update GK force.
        if (amoebaGeneralizedKirkwoodForce != null) {
            updateAmoebaGeneralizedKirkwoodForce(atoms);
        }

        // Update WCA Force.
        if (amoebaWcaDispersionForce != null) {
            updateWCAForce(atoms);
        }
    }

    /**
     * Updates the AMOEBA van der Waals force for change in Use flags.
     *
     * @param atoms Array of all Atoms in the system
     */
    private void updateAmoebaVDWForce(Atom[] atoms) {
        VanDerWaals vdW = super.getVdwNode();
        VanDerWaalsForm vdwForm = vdW.getVDWForm();

        double radScale = 1.0;
        if (vdwForm.radiusSize == VanDerWaalsForm.RADIUS_SIZE.DIAMETER) {
            radScale = 0.5;
        }

        /**
         * Note that the API says it wants a SIGMA value.
         */
        if (vdwForm.radiusType == VanDerWaalsForm.RADIUS_TYPE.R_MIN) {
            //radScale *= 1.122462048309372981;
        }

        int ired[] = vdW.getReductionIndex();
        int nAtoms = atoms.length;
        for (int i = 0; i < nAtoms; i++) {
            Atom atom = atoms[i];
            VDWType vdwType = atom.getVDWType();
            double useFactor = 1.0;
            if (!atoms[i].getUse()) {
                useFactor = 0.0;
            }
            double eps = OpenMM_KJPerKcal * vdwType.wellDepth * useFactor;
            OpenMM_AmoebaVdwForce_setParticleParameters(amoebaVDWForce,
                    i, ired[i], OpenMM_NmPerAngstrom * vdwType.radius * radScale,
                    eps, vdwType.reductionFactor);
        }
        OpenMM_AmoebaVdwForce_updateParametersInContext(amoebaVDWForce, context);
    }

    /**
     * Updates the fixed-charge non-bonded force for change in Use flags.
     *
     * @param atoms Array of all Atoms in the system
     * @param vdwLambdaTerm If true, set charges and eps values to zero for
     * Lambda atoms
     */
    private void updateFixedChargeNonBondedForce(Atom[] atoms, boolean vdwLambdaTerm) {
        VanDerWaals vdW = super.getVdwNode();
        /**
         * Only 6-12 LJ with arithmetic mean to define sigma and geometric mean
         * for epsilon is supported.
         */
        VanDerWaalsForm vdwForm = vdW.getVDWForm();
        if (vdwForm.vdwType != LENNARD_JONES
                || vdwForm.radiusRule != ARITHMETIC
                || vdwForm.epsilonRule != GEOMETRIC) {
            logger.log(Level.SEVERE, String.format(" Unsupported van der Waals functional form."));
            return;
        }

        /**
         * OpenMM vdW force requires a diameter (i.e. not radius).
         */
        double radScale = 1.0;
        if (vdwForm.radiusSize == RADIUS) {
            radScale = 2.0;
        }
        /**
         * OpenMM vdw force requires atomic sigma values (i.e. not r-min).
         */
        if (vdwForm.radiusType == R_MIN) {
            radScale /= 1.122462048309372981;
        }

        /**
         * Update parameters.
         */
        int nAtoms = atoms.length;
        for (int i = 0; i < nAtoms; i++) {
            Atom atom = atoms[i];
            boolean applyLambda = atom.applyLambda();

            double charge = Double.MIN_VALUE;
            MultipoleType multipoleType = atom.getMultipoleType();
            if (multipoleType != null && atoms[i].getElectrostatics()) {
                charge = multipoleType.charge;
                if (lambdaTerm && applyLambda) {
                    charge *= lambda;
                }
            }

            VDWType vdwType = atom.getVDWType();
            double sigma = OpenMM_NmPerAngstrom * vdwType.radius * radScale;
            double eps = OpenMM_KJPerKcal * vdwType.wellDepth;

            if ((vdwLambdaTerm && applyLambda) || !atoms[i].getUse()) {
                eps = 0.0;
                charge = 0.0;
            }

            OpenMM_NonbondedForce_setParticleParameters(fixedChargeNonBondedForce, i, charge, sigma, eps);
        }

        // OpenMM_NonbondedForce_updateParametersInContext(fixedChargeNonBondedForce, context);
        /**
         * Update Exceptions.
         */
        IntByReference particle1 = new IntByReference();
        IntByReference particle2 = new IntByReference();
        DoubleByReference chargeProd = new DoubleByReference();
        DoubleByReference sigma = new DoubleByReference();
        DoubleByReference eps = new DoubleByReference();

        int numExceptions = OpenMM_NonbondedForce_getNumExceptions(fixedChargeNonBondedForce);

        for (int i = 0; i < numExceptions; i++) {

            /**
             * Only update exceptions.
             */
            if (chargeExclusion[i] && vdWExclusion[i]) {
                continue;
            }

            OpenMM_NonbondedForce_getExceptionParameters(fixedChargeNonBondedForce, i,
                    particle1, particle2, chargeProd, sigma, eps);

            int i1 = particle1.getValue();
            int i2 = particle2.getValue();

            double qq = exceptionChargeProd[i];
            double epsilon = exceptionEps[i];

            Atom atom1 = atoms[i1];
            Atom atom2 = atoms[i2];

            double lambdaValue = lambda;
            if (lambda == 0.0) {
                lambdaValue = 1.0e-6;
            }

            if (atom1.applyLambda()) {
                qq *= lambdaValue;
                if (vdwLambdaTerm) {
                    epsilon = 1.0e-6;
                    qq = 1.0e-6;
                }
            }

            if (atom2.applyLambda()) {
                qq *= lambdaValue;
                if (vdwLambdaTerm) {
                    epsilon = 1.0e-6;
                    qq = 1.0e-6;
                }
            }

            if (!atom1.getUse() || !atom2.getUse()) {
                qq = 1.0e-6;
                epsilon = 1.0e-6;
            }

            OpenMM_NonbondedForce_setExceptionParameters(fixedChargeNonBondedForce, i,
                    i1, i2, qq, sigma.getValue(), epsilon);

            /**
             * logger.info(format(" B Exception %d %d %d q=%10.8f s=%10.8f
             * e=%10.8f.", i, i1, i2, chargeProd.getValue(), sigma.getValue(),
             * eps.getValue()));
             *
             * logger.info(format(" E Exception %d %d %d q=%10.8f s=%10.8f
             * e=%10.8f.", i, i1, i2, qq, sigma.getValue(), epsilon));
             */
        }

        OpenMM_NonbondedForce_updateParametersInContext(fixedChargeNonBondedForce, context);
    }

    /**
     * Updates the custom GB force for change in Use flags.
     *
     * @param atoms Array of all Atoms in the system
     */
    private void updateCustomGBForce(Atom[] atoms) {
        GeneralizedKirkwood gk = super.getGK();
        double baseRadii[] = gk.getBaseRadii();
        double overlapScale[] = gk.getOverlapScale();
        PointerByReference doubleArray = OpenMM_DoubleArray_create(0);
        boolean nea = gk.getNativeEnvironmentApproximation();

        int nAtoms = atoms.length;
        for (int i = 0; i < nAtoms; i++) {
            Atom atom = atoms[i];
            double chargeUseFactor = 1.0;
            if (!atoms[i].getUse() || !atoms[i].getElectrostatics()) {
                //if (!atoms[i].getUse()) {
                chargeUseFactor = 0.0;
            }
            double lambdaScale = lambda;
            if (!atom.applyLambda()) {
                lambdaScale = 1.0;
            }

            chargeUseFactor *= lambdaScale;
            double overlapScaleUseFactor = nea ? 1.0 : chargeUseFactor;

            MultipoleType multipoleType = atom.getMultipoleType();
            double charge = multipoleType.charge * chargeUseFactor;
            double oScale = overlapScale[i] * overlapScaleUseFactor;
            OpenMM_DoubleArray_append(doubleArray, charge);
            OpenMM_DoubleArray_append(doubleArray, OpenMM_NmPerAngstrom * baseRadii[i]);
            OpenMM_DoubleArray_append(doubleArray, oScale);
            OpenMM_CustomGBForce_setParticleParameters(customGBForce, i, doubleArray);
            OpenMM_DoubleArray_resize(doubleArray, 0);
        }
        OpenMM_DoubleArray_destroy(doubleArray);
        OpenMM_CustomGBForce_updateParametersInContext(customGBForce, context);
    }

    /**
     * Updates the Amoeba electrostatic multipolar force for change in Use
     * flags.
     *
     * @param atoms Array of all Atoms in the system
     */
    private void updateAmoebaMultipoleForce(Atom[] atoms) {
        ParticleMeshEwald pme = super.getPmeNode();
        int axisAtom[][] = pme.getAxisAtoms();
        double dipoleConversion = OpenMM_NmPerAngstrom;
        double quadrupoleConversion = OpenMM_NmPerAngstrom * OpenMM_NmPerAngstrom;
        double polarityConversion = OpenMM_NmPerAngstrom * OpenMM_NmPerAngstrom
                * OpenMM_NmPerAngstrom;
        double dampingFactorConversion = sqrt(OpenMM_NmPerAngstrom);

        double polarScale = 1.0;
        if (pme.getPolarizationType() == Polarization.NONE) {
            polarScale = 0.0;
        }

        PointerByReference dipoles = OpenMM_DoubleArray_create(3);
        PointerByReference quadrupoles = OpenMM_DoubleArray_create(9);

        int nAtoms = atoms.length;
        for (int i = 0; i < nAtoms; i++) {
            Atom atom = atoms[i];
            MultipoleType multipoleType = atom.getMultipoleType();
            PolarizeType polarType = atom.getPolarizeType();
            double useFactor = 1.0;

            if (!atoms[i].getUse() || !atoms[i].getElectrostatics()) {
                //if (!atoms[i].getUse()) {
                useFactor = 0.0;
            }

            double lambdaScale = lambda;
            if (!atom.applyLambda()) {
                lambdaScale = 1.0;
            }

            useFactor *= lambdaScale;

            /**
             * Define the frame definition.
             */
            int axisType = OpenMM_AmoebaMultipoleForce_NoAxisType;
            switch (multipoleType.frameDefinition) {
                case ZONLY:
                    axisType = OpenMM_AmoebaMultipoleForce_ZOnly;
                    break;
                case ZTHENX:
                    axisType = OpenMM_AmoebaMultipoleForce_ZThenX;
                    break;
                case BISECTOR:
                    axisType = OpenMM_AmoebaMultipoleForce_Bisector;
                    break;
                case ZTHENBISECTOR:
                    axisType = OpenMM_AmoebaMultipoleForce_ZBisect;
                    break;
                case TRISECTOR:
                    axisType = OpenMM_AmoebaMultipoleForce_ThreeFold;
                    break;
                default:
                    break;
            }

            /**
             * Load local multipole coefficients.
             */
            for (int j = 0; j < 3; j++) {
                OpenMM_DoubleArray_set(dipoles, j, multipoleType.dipole[j] * dipoleConversion * useFactor);

            }
            int l = 0;
            for (int j = 0; j < 3; j++) {
                for (int k = 0; k < 3; k++) {
                    OpenMM_DoubleArray_set(quadrupoles, l++, multipoleType.quadrupole[j][k]
                            * quadrupoleConversion / 3.0 * useFactor);
                }
            }

            //int zaxis = 0;
            int zaxis = 1;
            //int xaxis = 0;
            int xaxis = 1;
            //int yaxis = 0;
            int yaxis = 1;
            int refAtoms[] = axisAtom[i];
            if (refAtoms != null) {
                zaxis = refAtoms[0];
                if (refAtoms.length > 1) {
                    xaxis = refAtoms[1];
                    if (refAtoms.length > 2) {
                        yaxis = refAtoms[2];
                    }
                }
            } else {
                axisType = OpenMM_AmoebaMultipoleForce_NoAxisType;
            }

            /**
             * Add the multipole.
             */
            OpenMM_AmoebaMultipoleForce_setMultipoleParameters(amoebaMultipoleForce, i,
                    multipoleType.charge * useFactor, dipoles, quadrupoles,
                    axisType, zaxis, xaxis, yaxis,
                    polarType.thole,
                    polarType.pdamp * dampingFactorConversion,
                    polarType.polarizability * polarityConversion * polarScale * useFactor);
        }
        OpenMM_DoubleArray_destroy(dipoles);
        OpenMM_DoubleArray_destroy(quadrupoles);

        OpenMM_AmoebaMultipoleForce_updateParametersInContext(amoebaMultipoleForce, context);
    }

    /**
     * Updates the AMOEBA Generalized Kirkwood force for change in Use flags.
     *
     * @param atoms Array of all Atoms in the system
     */
    private void updateAmoebaGeneralizedKirkwoodForce(Atom[] atoms) {
        GeneralizedKirkwood gk = super.getGK();
        double overlapScale[] = gk.getOverlapScale();
        double baseRadii[] = gk.getBaseRadii();
        int nAtoms = atoms.length;
        boolean nea = gk.getNativeEnvironmentApproximation();

        for (int i = 0; i < nAtoms; i++) {
            double chargeUseFactor = 1.0;
            if (!atoms[i].getUse() || !atoms[i].getElectrostatics()) {
                chargeUseFactor = 0.0;
            }

            double lambdaScale = lambda;
            if (!atoms[i].applyLambda()) {
                lambdaScale = 1.0;
            }

            chargeUseFactor *= lambdaScale;
            double overlapScaleUseFactor = nea ? 1.0 : chargeUseFactor;

            MultipoleType multipoleType = atoms[i].getMultipoleType();
            OpenMM_AmoebaGeneralizedKirkwoodForce_setParticleParameters(amoebaGeneralizedKirkwoodForce, i,
                    multipoleType.charge * chargeUseFactor,
                    OpenMM_NmPerAngstrom * baseRadii[i], overlapScale[i] * overlapScaleUseFactor);
        }
        OpenMM_AmoebaGeneralizedKirkwoodForce_updateParametersInContext(amoebaGeneralizedKirkwoodForce, context);
    }

    /**
     * Updates the WCA force for change in Use flags.
     *
     * @param atoms Array of all Atoms in the system
     */
    private void updateWCAForce(Atom[] atoms) {
        VanDerWaals vdW = super.getVdwNode();
        VanDerWaalsForm vdwForm = vdW.getVDWForm();
        double radScale = 1.0;
        if (vdwForm.radiusSize == VanDerWaalsForm.RADIUS_SIZE.DIAMETER) {
            radScale = 0.5;
        }
        int nAtoms = atoms.length;
        for (int i = 0; i < nAtoms; i++) {
            double useFactor = 1.0;
            if (!atoms[i].getUse()) {
                useFactor = 0.0;
            }

            double lambdaScale = lambda;
            if (!atoms[i].applyLambda()) {
                lambdaScale = 1.0;
            }
            useFactor *= lambdaScale;

            Atom atom = atoms[i];
            VDWType vdwType = atom.getVDWType();
            double radius = vdwType.radius;
            double eps = vdwType.wellDepth;
            OpenMM_AmoebaWcaDispersionForce_setParticleParameters(amoebaWcaDispersionForce, i,
                    OpenMM_NmPerAngstrom * radius * radScale,
                    OpenMM_KJPerKcal * eps * useFactor);
        }
        OpenMM_AmoebaWcaDispersionForce_updateParametersInContext(amoebaWcaDispersionForce, context);
    }

    /**
     * {@inheritDoc}
     */
    @Override
    public void setLambda(double lambda) {
        if (lambdaTerm) {
            if (lambda >= 0.0 && lambda <= 1.0) {
                this.lambda = lambda;
                super.setLambda(lambda);
                updateParameters(null);
            } else {
                String message = format(" Lambda value %8.3f is not in the range [0..1].", lambda);
                logger.warning(message);
            }
        } else {
            logger.fine(" Attempting to set a lambda value on a ForceFieldEnergyOpenMM with lambdaterm false.");
        }
    }

    /**
     * Evaluates energy both with OpenMM and reference potential, and returns
     * the difference FFX-OpenMM.
     *
<<<<<<< HEAD
     * @param x       Coordinate array
     * @param verbose a boolean.
=======
     * @param x Coordinate array
     * @param verbose
>>>>>>> 29d0a1a4
     * @return Energy discrepancy
     */
    public double energyVsFFX(double[] x, boolean verbose) {
        double ffxE = super.energy(x, verbose);
        double thisE = energy(x, verbose);
        return ffxE - thisE;
    }

    /**
     * Evaluates energy and gradients both with OpenMM and reference potential,
     * and returns the difference FFX-OpenMM.
     *
<<<<<<< HEAD
     * @param x       Coordinate array
     * @param gFFX    Array for FFX gradients to be stored in
     * @param gOMM    Array for OpenMM gradients to be stored in
     * @param verbose a boolean.
=======
     * @param x Coordinate array
     * @param gFFX Array for FFX gradients to be stored in
     * @param gOMM Array for OpenMM gradients to be stored in
     * @param verbose
>>>>>>> 29d0a1a4
     * @return Energy discrepancy
     */
    public double energyAndGradVsFFX(double[] x, double[] gFFX, double[] gOMM, boolean verbose) {
        double ffxE = super.energyAndGradient(x, gFFX, verbose);
        double thisE = energyAndGradient(x, gOMM, verbose);
        return ffxE - thisE;
    }

    /**
     * {@inheritDoc}
     */
    @Override
    public double energy(double[] x) {
        return energy(x, false);
    }

    /**
     * {@inheritDoc}
     */
    @Override
    public double energy(double[] x, boolean verbose) {

        if (lambdaBondedTerms) {
            return 0.0;
        }

        updateParameters(x);

        /**
         * Unscale the coordinates.
         */
        if (optimizationScaling != null) {
            int len = x.length;
            for (int i = 0; i < len; i++) {
                x[i] /= optimizationScaling[i];
            }
        }

        setCoordinates(x);
        setOpenMMPositions(x, x.length);

        int infoMask = OpenMM_State_Energy;
        state = OpenMM_Context_getState(context, infoMask, enforcePBC);
        double e = OpenMM_State_getPotentialEnergy(state) / OpenMM_KJPerKcal;
        if (!Double.isFinite(e)) {
            String message = String.format(" Energy from OpenMM was a non-finite %8g", e);
            logger.warning(message);
            throw new EnergyException(message);
        }
        OpenMM_State_destroy(state);

        if (verbose) {
            logger.log(Level.INFO, String.format(" OpenMM Energy: %14.10g", e));
        }

        /**
         * Rescale the coordinates.
         */
        if (optimizationScaling != null) {
            int len = x.length;
            for (int i = 0; i < len; i++) {
                x[i] *= optimizationScaling[i];
            }
        }

        return e;
    }

    /**
     * {@inheritDoc}
     */
    @Override
    public double energyAndGradient(double x[], double g[]) {
        return energyAndGradient(x, g, false);
    }

    /**
     * {@inheritDoc}
     */
    @Override
    public double energyAndGradient(double x[], double g[], boolean verbose) {
        if (lambdaBondedTerms) {
            return 0.0;
        }

        /**
         * Un-scale the coordinates.
         */
        if (optimizationScaling != null) {
            int len = x.length;
            for (int i = 0; i < len; i++) {
                x[i] /= optimizationScaling[i];
            }
        }
        setCoordinates(x);
        setOpenMMPositions(x, x.length);

        int infoMask = OpenMM_State_Energy;
        infoMask += OpenMM_State_Forces;

        if (vdwLambdaTerm) {
            infoMask += OpenMM_State_ParameterDerivatives;
        }

        state = OpenMM_Context_getState(context, infoMask, enforcePBC);
        double e = OpenMM_State_getPotentialEnergy(state) / OpenMM_KJPerKcal;
        if (!Double.isFinite(e)) {
            String message = String.format(" Energy from OpenMM was a non-finite %8g", e);
            logger.warning(message);
            throw new EnergyException(message);
        }

        if (vdwLambdaTerm) {
            PointerByReference parameterArray = OpenMM_State_getEnergyParameterDerivatives(state);
            int numDerives = OpenMM_ParameterArray_getSize(parameterArray);
            if (numDerives > 0) {
                vdwdUdL = OpenMM_ParameterArray_get(parameterArray, pointerForString("vdw_lambda")) / OpenMM_KJPerKcal;
            }
        }

        if (maxDebugGradient < Double.MAX_VALUE) {
            boolean extremeGrad = Arrays.stream(g).anyMatch((double gi) -> {
                return (gi > maxDebugGradient || gi < -maxDebugGradient);
            });
            if (extremeGrad) {
                File origFile = molecularAssembly.getFile();
                String timeString = LocalDateTime.now().format(DateTimeFormatter.
                        ofPattern("yyyy_MM_dd-HH_mm_ss"));

                String filename = String.format("%s-LARGEGRAD-%s.pdb",
                        FilenameUtils.removeExtension(molecularAssembly.getFile().getName()),
                        timeString);
                PotentialsFunctions ef = new PotentialsUtils();
                filename = ef.versionFile(filename);

                logger.warning(String.format(" Excessively large gradients detected; printing snapshot to file %s", filename));
                ef.saveAsPDB(molecularAssembly, new File(filename));
                molecularAssembly.setFile(origFile);
            }
        }

        if (verbose) {
            logger.log(Level.INFO, String.format(" OpenMM Energy: %14.10g", e));
        }

        forces = OpenMM_State_getForces(state);

        fillGradients(g);
        /**
         * Scale the coordinates and gradients.
         */
        if (optimizationScaling != null) {
            int len = x.length;
            for (int i = 0; i < len; i++) {
                x[i] *= optimizationScaling[i];
                g[i] /= optimizationScaling[i];
            }
        }

        OpenMM_State_destroy(state);
        return e;
    }

    /**
     * {@inheritDoc}
     */
    @Override
    public void setCrystal(Crystal crystal) {
        super.setCrystal(crystal);
        setDefaultPeriodicBoxVectors();
        //loadFFXPositionToOpenMM();
    }

    /**
     * {@inheritDoc}
     *
     * <p>
     * getGradients</p>
     */
    @Override
    public double[] getGradients(double g[]) {
        return fillGradients(g);
    }

    /**
     * Private method for internal use, so we don't have subclasses calling
     * super.energy, and this class delegating to the subclass's getGradients
     * method.
     *
     * @param g Gradient array to fill.
     * @return Gradient array.
     */
    public double[] fillGradients(double[] g) {
        assert (g != null);
        int n = getNumberOfVariables();
        if (g.length < n) {
            g = new double[n];
        }
        int index = 0;
        Atom[] atoms = molecularAssembly.getAtomArray();
        int nAtoms = atoms.length;
        for (int i = 0; i < nAtoms; i++) {
            Atom a = atoms[i];
            if (a.isActive()) {
                OpenMM_Vec3 posInNm = OpenMM_Vec3Array_get(forces, i);
                /**
                 * Convert OpenMM Forces in KJ/Nm into an FFX gradient in
                 * Kcal/A.
                 */
                double gx = -posInNm.x * OpenMM_NmPerAngstrom * OpenMM_KcalPerKJ;
                double gy = -posInNm.y * OpenMM_NmPerAngstrom * OpenMM_KcalPerKJ;
                double gz = -posInNm.z * OpenMM_NmPerAngstrom * OpenMM_KcalPerKJ;
                if (Double.isNaN(gx) || Double.isInfinite(gx)
                        || Double.isNaN(gy) || Double.isInfinite(gy)
                        || Double.isNaN(gz) || Double.isInfinite(gz)) {
                    /*String message = format("The gradient of atom %s is (%8.3f,%8.3f,%8.3f).",
                            a.toString(), gx, gy, gz);*/
                    StringBuilder sb = new StringBuilder(format("The gradient of atom %s is (%8.3f,%8.3f,%8.3f).",
                            a.toString(), gx, gy, gz));
                    double[] vals = new double[3];
                    a.getVelocity(vals);
                    sb.append(format("\n Velocities: %8.3g %8.3g %8.3g", vals[0], vals[1], vals[2]));
                    a.getAcceleration(vals);
                    sb.append(format("\n Accelerations: %8.3g %8.3g %8.3g", vals[0], vals[1], vals[2]));
                    a.getPreviousAcceleration(vals);
                    sb.append(format("\n Previous accelerations: %8.3g %8.3g %8.3g", vals[0], vals[1], vals[2]));

                    //logger.severe(message);
                    throw new EnergyException(sb.toString());
                }
                a.setXYZGradient(gx, gy, gz);
                g[index++] = gx;
                g[index++] = gy;
                g[index++] = gz;
            }
        }
        return g;
    }

    /**
     * setOpenMMPositions takes in an array of doubles generated by the DYN
     * reader method and appends these values to a Vec3Array. Finally this
     * method sets the created Vec3Array as the positions of the context.
     *
     * @param x                 an array of {@link double} objects.
     * @param numberOfVariables a int.
     */
    public void setOpenMMPositions(double x[], int numberOfVariables) {
        assert numberOfVariables == getNumberOfVariables();
        if (positions == null) {
            positions = OpenMM_Vec3Array_create(0);
        } else {
            OpenMM_Vec3Array_resize(positions, 0);
        }
        OpenMM_Vec3.ByValue pos = new OpenMM_Vec3.ByValue();
        for (int i = 0; i < numberOfVariables; i = i + 3) {
            pos.x = x[i] * OpenMM_NmPerAngstrom;
            pos.y = x[i + 1] * OpenMM_NmPerAngstrom;
            pos.z = x[i + 2] * OpenMM_NmPerAngstrom;
            OpenMM_Vec3Array_append(positions, pos);
        }
        OpenMM_Context_setPositions(context, positions);
    }

    /**
     * setOpenMMVelocities takes in an array of doubles generated by the DYN
     * reader method and appends these values to a Vec3Array. Finally this
     * method sets the created Vec3Arrat as the velocities of the context.
     *
     * @param v                 an array of {@link double} objects.
     * @param numberOfVariables a int.
     */
    public void setOpenMMVelocities(double v[], int numberOfVariables) {
        assert numberOfVariables == getNumberOfVariables();
        if (velocities == null) {
            velocities = OpenMM_Vec3Array_create(0);
        } else {
            OpenMM_Vec3Array_resize(velocities, 0);
        }
        OpenMM_Vec3.ByValue vel = new OpenMM_Vec3.ByValue();
        for (int i = 0; i < numberOfVariables; i = i + 3) {
            vel.x = v[i] * OpenMM_NmPerAngstrom;
            vel.y = v[i + 1] * OpenMM_NmPerAngstrom;
            vel.z = v[i + 2] * OpenMM_NmPerAngstrom;
            OpenMM_Vec3Array_append(velocities, vel);
        }
        OpenMM_Context_setVelocities(context, velocities);
    }

    /**
     * getOpenMMPositions takes in a PointerByReference containing the position
     * information of the context. This method creates a Vec3Array that contains
     * the three dimensional information of the positions of the atoms. The
     * method then adds these values to a new double array x and returns it to
     * the method call
     *
     * @param positions         a {@link com.sun.jna.ptr.PointerByReference} object.
     * @param numberOfVariables a int.
     * @param x                 an array of {@link double} objects.
     * @return x
     */
    public double[] getOpenMMPositions(PointerByReference positions, int numberOfVariables, double x[]) {
        assert numberOfVariables == getNumberOfVariables();
        if (x == null || x.length < numberOfVariables) {
            x = new double[numberOfVariables];
        }
        Atom[] atoms = molecularAssembly.getAtomArray();
        int nAtoms = atoms.length;
        for (int i = 0; i < nAtoms; i++) {
            int offset = i * 3;
            OpenMM_Vec3 pos = OpenMM_Vec3Array_get(positions, i);
            x[offset] = pos.x * OpenMM_AngstromsPerNm;
            x[offset + 1] = pos.y * OpenMM_AngstromsPerNm;
            x[offset + 2] = pos.z * OpenMM_AngstromsPerNm;
            Atom atom = atoms[i];
            atom.moveTo(x[offset], x[offset + 1], x[offset + 2]);
        }
        return x;
    }

    /**
     * getOpenMMVelocities takes in a PointerByReference containing the velocity
     * information of the context. This method creates a Vec3Array that contains
     * the three dimensional information of the velocities of the atoms. This
     * method then adds these values to a new double array v and returns it to
     * the method call
     *
     * @param velocities        a {@link com.sun.jna.ptr.PointerByReference} object.
     * @param numberOfVariables a int.
     * @param velocities        a {@link com.sun.jna.ptr.PointerByReference} object.
     * @param v                 an array of {@link double} objects.
     * @return an array of {@link double} objects.
     */
    public double[] getOpenMMVelocities(PointerByReference velocities, int numberOfVariables, double v[]) {
        assert numberOfVariables == getNumberOfVariables();
        if (v == null || v.length < numberOfVariables) {
            v = new double[numberOfVariables];
        }
        Atom[] atoms = molecularAssembly.getAtomArray();
        int nAtoms = atoms.length;
        for (int i = 0; i < nAtoms; i++) {
            int offset = i * 3;
            OpenMM_Vec3 vel = OpenMM_Vec3Array_get(velocities, i);
            v[offset] = vel.x * OpenMM_AngstromsPerNm;
            v[offset + 1] = vel.y * OpenMM_AngstromsPerNm;
            v[offset + 2] = vel.z * OpenMM_AngstromsPerNm;
            Atom atom = atoms[i];
            double velocity[] = {v[offset], v[offset + 1], v[offset + 2]};
            atom.setVelocity(velocity);
        }
        return v;
    }

    /**
     * getOpenMMAccelerations takes in a PointerByReference containing the force
     * information of the context. This method creates a Vec3Array that contains
     * the three dimensional information of the forces on the atoms. This method
     * then adds these values (divided by mass, effectively turning them into
     * accelerations) to a new double array a and returns it to the method call
     *
     * @param forces            a {@link com.sun.jna.ptr.PointerByReference} object.
     * @param numberOfVariables a int.
     * @param mass              an array of {@link double} objects.
     * @param a                 an array of {@link double} objects.
     * @return an array of {@link double} objects.
     */
    public double[] getOpenMMAccelerations(PointerByReference forces, int numberOfVariables, double[] mass, double[] a) {
        assert numberOfVariables == getNumberOfVariables();
        if (a == null || a.length < numberOfVariables) {
            a = new double[numberOfVariables];
        }
        Atom[] atoms = molecularAssembly.getAtomArray();
        int nAtoms = atoms.length;
        for (int i = 0; i < nAtoms; i++) {
            int offset = i * 3;
            OpenMM_Vec3 acc = OpenMM_Vec3Array_get(forces, i);
            a[offset] = (acc.x * 10.0) / mass[i];
            a[offset + 1] = (acc.y * 10.0) / mass[i + 1];
            a[offset + 2] = (acc.z * 10.0) / mass[i + 2];
            Atom atom = atoms[i];
            double acceleration[] = {a[offset], a[offset + 1], a[offset + 2]};
            atom.setAcceleration(acceleration);
        }
        return a;
    }

    private void setDefaultPeriodicBoxVectors() {

        OpenMM_Vec3 a = new OpenMM_Vec3();
        OpenMM_Vec3 b = new OpenMM_Vec3();
        OpenMM_Vec3 c = new OpenMM_Vec3();

        Crystal crystal = super.getCrystal();

        if (!crystal.aperiodic()) {
            a.x = crystal.a * OpenMM_NmPerAngstrom;
            a.y = 0.0 * OpenMM_NmPerAngstrom;
            a.z = 0.0 * OpenMM_NmPerAngstrom;
            b.x = 0.0 * OpenMM_NmPerAngstrom;
            b.y = crystal.b * OpenMM_NmPerAngstrom;
            b.z = 0.0 * OpenMM_NmPerAngstrom;
            c.x = 0.0 * OpenMM_NmPerAngstrom;
            c.y = 0.0 * OpenMM_NmPerAngstrom;
            c.z = crystal.c * OpenMM_NmPerAngstrom;
            OpenMM_System_setDefaultPeriodicBoxVectors(system, a, b, c);
        }
    }
    
    private void getPeriodicBoxVectors(PointerByReference state){
        
        OpenMM_Vec3 a = new OpenMM_Vec3();
        OpenMM_Vec3 b = new OpenMM_Vec3();
        OpenMM_Vec3 c = new OpenMM_Vec3();
        
        OpenMM_State_getPeriodicBoxVectors(state, a, b, c);
    }

    /**
     * getIntegrator returns the integrator used for the context
     *
     * @return integrator
     */
    public PointerByReference getIntegrator() {
        return integrator;
    }

    /**
     * Returns the context created for the ForceFieldEnergyOpenMM object
     *
     * @return context
     */
    public PointerByReference getContext() {
        return context;
    }

    /**
     * {@inheritDoc}
     */
    @Override
    public Platform getPlatform() {
        return ffxPlatform;
    }

    /**
     * Sets the finite-difference step size used for getdEdL.
     *
     * @param fdDLambda FD step size.
     */
    public void setFdDLambda(double fdDLambda) {
        this.fdDLambda = fdDLambda;
    }

    /**
     * {@inheritDoc}
     */
    @Override
    public double getdEdL() {
        if (!lambdaTerm) {
            return 0.0;
        }

        if (vdwLambdaTerm) {
            return vdwdUdL;
        }

        if (testdEdL) {
            testLambda();
            testdEdL = false;
        }

        double currentLambda = lambda;
        double width = fdDLambda;
        double ePlus;
        double eMinus;
        double dEdL = 0.0;
        double openMMdEdL = 0.0;
        double ffxdEdL = 0.0;

        // Small optimization to only create the x array once.
        double[] x = new double[getNumberOfVariables()];
        getCoordinates(x);

        if (doOpenMMdEdL) {
            width = fdDLambda;
            if (currentLambda + fdDLambda > 1.0) {
                logger.fine(" Could not test the upper point, as current lambda + fdDL > 1");
                ePlus = energy(x);
                setLambda(currentLambda - fdDLambda);
                eMinus = energy(x);
            } else if (currentLambda - fdDLambda < 0.0) {
                logger.fine(" Could not test the lower point, as current lambda - fdDL < 1");
                eMinus = energy(x);
                setLambda(currentLambda + fdDLambda);
                ePlus = energy(x);
            } else {
                setLambda(currentLambda + fdDLambda);
                ePlus = energy(x);
                setLambda(currentLambda - fdDLambda);
                eMinus = energy(x);
                //logger.info(String.format(" OpenMM %12.8f %12.8f", ePlus, eMinus));
                width *= 2.0;
            }
            // Reset Lambda.
            setLambda(currentLambda);
            openMMdEdL = (ePlus - eMinus) / width;
            //logger.info(String.format(" Step: %16.10f OpenMM: %16.10f", fdDLambda, openMMdEdL));
            dEdL = openMMdEdL;
        }

        if (doFFXdEdL || !doOpenMMdEdL) {
            width = fdDLambda;
            // This section technically not robust to the case that fdDLambda > 0.5.
            // However, that should be an error case checked when fdDLambda is set.
            super.setLambda(1.0);
            if (currentLambda + fdDLambda > 1.0) {
                logger.fine(" Could not test the upper point, as current lambda + fdDL > 1");
                super.setLambdaMultipoleScale(currentLambda);
                ePlus = super.energy(x, false);
                // ePlus = super.getTotalElectrostaticEnergy();
                super.setLambdaMultipoleScale(currentLambda - fdDLambda);
                eMinus = super.energy(x, false);
                // eMinus = super.getTotalElectrostaticEnergy();
            } else if (currentLambda - fdDLambda < 0.0) {
                logger.fine(" Could not test the lower point, as current lambda - fdDL < 1");
                super.setLambdaMultipoleScale(currentLambda);
                eMinus = super.energy(x, false);
                // eMinus = super.getTotalElectrostaticEnergy();
                super.setLambdaMultipoleScale(currentLambda + fdDLambda);
                ePlus = super.energy(x, false);
                // ePlus = super.getTotalElectrostaticEnergy();
            } else {
                super.setLambdaMultipoleScale(currentLambda + fdDLambda);
                ePlus = super.energy(x, false);
                // ePlus = super.getTotalElectrostaticEnergy();
                super.setLambdaMultipoleScale(currentLambda - fdDLambda);
                eMinus = super.energy(x, false);
                // eMinus = super.getTotalElectrostaticEnergy();
                //logger.info(String.format(" FFX    %12.8f %12.8f", ePlus, eMinus));
                width *= 2.0;
            }
            super.setLambdaMultipoleScale(currentLambda);
            ffxdEdL = (ePlus - eMinus) / width;
            //logger.info(String.format(" Step: %16.10f FFX:    %16.10f", fdDLambda, ffxdEdL));
            dEdL = ffxdEdL;
        }

        return dEdL;
    }

    /**
     * Test the OpenMM and FFX energy for Lambda = 0 and Lambda = 1.
     */
    public void testLambda() {
        // Save the current value of Lambda.
        double currentLambda = lambda;

        // Small optimization to only create the x array once.
        double[] x = new double[getNumberOfVariables()];
        getCoordinates(x);

        // Test OpenMM at L=0.5 and L=1.
        setLambda(0.0);
        double openMMEnergyZero = energy(x);
        setLambda(1.0);
        double openMMEnergyOne = energy(x);

        // Test FFX at L=0 and L=1.
        super.setLambda(1.0);
        super.setLambdaMultipoleScale(0.0);
        double ffxEnergyZero = super.energy(x, false);
        super.setLambdaMultipoleScale(1.0);
        double ffxEnergyOne = super.energy(x, false);
        super.setLambdaMultipoleScale(currentLambda);

        setLambda(currentLambda);

        logger.info(format(" OpenMM Energy at L=0.0: %16.8f and L=1: %16.8f", openMMEnergyZero, openMMEnergyOne));
        logger.info(format(" FFX Energy    at L=0.0: %16.8f and L=1: %16.8f", ffxEnergyZero, ffxEnergyOne));
    }

    /**
     * {@inheritDoc}
     */
    @Override
    public void getdEdXdL(double gradients[]) {
        // Note for ForceFieldEnergyOpenMM this method is not implemented.
    }

    /**
     * {@inheritDoc}
     */
    @Override
    public double getd2EdL2() {
        return 0.0;
    }

    /**
     * <p>getVDWRadius.</p>
     *
     * @return a double.
     */
    public double getVDWRadius() {
        VanDerWaals vdW = super.getVdwNode();
        if (vdW == null) {
            return -1.0;
        }

        /**
         * Only 6-12 LJ with arithmetic mean to define sigma and geometric mean
         * for epsilon is supported.
         */
        VanDerWaalsForm vdwForm = vdW.getVDWForm();
        if (vdwForm.vdwType != LENNARD_JONES
                || vdwForm.radiusRule != ARITHMETIC
                || vdwForm.epsilonRule != GEOMETRIC) {
            logger.log(Level.SEVERE, String.format(" Unsupported van der Waals functional form."));
            return -1.0;
        }

        /**
         * OpenMM vdW force requires a diameter (i.e. not radius).
         */
        double radScale = 1.0;
        if (vdwForm.radiusSize == RADIUS) {
            radScale = 2.0;
        }
        /**
         * OpenMM vdw force requires atomic sigma values (i.e. not r-min).
         */
        if (vdwForm.radiusType == R_MIN) {
            radScale /= 1.122462048309372981;
        }

        return radScale;
    }

    /**
     * <p>setUpHydrogenConstraints.</p>
     *
     * @param system a {@link com.sun.jna.ptr.PointerByReference} object.
     */
    public void setUpHydrogenConstraints(PointerByReference system) {
        int i;
        int iAtom1;
        int iAtom2;

        //Atom[] atoms = molecularAssembly.getAtomArray();
        Bond[] bonds = super.getBonds();

        logger.info(String.format(" Setting up Hydrogen constraints"));

        if (bonds == null || bonds.length < 1) {
            return;
        }
        int nBonds = bonds.length;
        Atom atom1;
        Atom atom2;
        Atom parentAtom;
        Bond bondForBondLength;
        BondType bondType;

        for (i = 0; i < nBonds; i++) {
            Bond bond = bonds[i];
            atom1 = bond.getAtom(0);
            atom2 = bond.getAtom(1);
            if (atom1.isHydrogen()) {
                parentAtom = atom1.getBonds().get(0).get1_2(atom1);
                bondForBondLength = atom1.getBonds().get(0);
                bondType = bondForBondLength.bondType;
                iAtom1 = atom1.getXyzIndex() - 1;
                iAtom2 = parentAtom.getXyzIndex() - 1;
                OpenMM_System_addConstraint(system, iAtom1, iAtom2, bondForBondLength.bondType.distance * OpenMM_NmPerAngstrom);
            } else if (atom2.isHydrogen()) {
                parentAtom = atom2.getBonds().get(0).get1_2(atom2);
                bondForBondLength = atom2.getBonds().get(0);
                bondType = bondForBondLength.bondType;
                iAtom1 = atom2.getXyzIndex() - 1;
                iAtom2 = parentAtom.getXyzIndex() - 1;
                OpenMM_System_addConstraint(system, iAtom1, iAtom2, bondForBondLength.bondType.distance * OpenMM_NmPerAngstrom);
            }
        }
    }

    /**
     * <p>calculateDegreesOfFreedom.</p>
     *
     * @return a int.
     */
    public int calculateDegreesOfFreedom() {
        int dof = numParticles * 3;
        dof = dof - OpenMM_System_getNumConstraints(system);
        if (commRemover != null) {
            dof -= 3;
        }
        return dof;
    }

    /**
     * <p>Getter for the field <code>numParticles</code>.</p>
     *
     * @return a int.
     */
    public int getNumParticles() {
        return numParticles;
    }

    /**
     * <p>addRESPA.</p>
     *
     * @param inner a double.
     * @param dt    a double.
     * @return a {@link com.sun.jna.ptr.PointerByReference} object.
     */
    public PointerByReference addRESPA(double inner, double dt) {

        integrator = OpenMM_CustomIntegrator_create(dt);

        // Update the Context with the new integrator (i.e. without creating a new context).
        // OpenMM_CustomIntegrator_addUpdateContextState (integrator);
        int n = (int) (Math.round(dt / inner));
        StringBuffer e1 = new StringBuffer("v+0.5*(dt/" + n + ")*f0/m");
        StringBuffer e11 = new StringBuffer(n + "*(x-x1)/dt+" + e1);
        StringBuffer e2 = new StringBuffer("x+(dt/" + n + ")*v");

        OpenMM_CustomIntegrator_addPerDofVariable(integrator, "x1", 0.0);
        OpenMM_CustomIntegrator_addComputePerDof(integrator, "v", "v+0.5*dt*f1/m");
        for (int i = 0; i < n; i++) {
            OpenMM_CustomIntegrator_addComputePerDof(integrator, "v", e1.toString());
            OpenMM_CustomIntegrator_addComputePerDof(integrator, "x", e2.toString());
            OpenMM_CustomIntegrator_addComputePerDof(integrator, "x1", "x");
            OpenMM_CustomIntegrator_addConstrainPositions(integrator);
            OpenMM_CustomIntegrator_addComputePerDof(integrator, "v", e11.toString());
            OpenMM_CustomIntegrator_addConstrainVelocities(integrator);
        }
        OpenMM_CustomIntegrator_addComputePerDof(integrator, "v", "v+0.5*dt*f1/m");
        OpenMM_CustomIntegrator_addConstrainVelocities(integrator);

        return integrator;
    }

}<|MERGE_RESOLUTION|>--- conflicted
+++ resolved
@@ -3188,13 +3188,8 @@
      * Evaluates energy both with OpenMM and reference potential, and returns
      * the difference FFX-OpenMM.
      *
-<<<<<<< HEAD
      * @param x       Coordinate array
      * @param verbose a boolean.
-=======
-     * @param x Coordinate array
-     * @param verbose
->>>>>>> 29d0a1a4
      * @return Energy discrepancy
      */
     public double energyVsFFX(double[] x, boolean verbose) {
@@ -3207,17 +3202,10 @@
      * Evaluates energy and gradients both with OpenMM and reference potential,
      * and returns the difference FFX-OpenMM.
      *
-<<<<<<< HEAD
      * @param x       Coordinate array
      * @param gFFX    Array for FFX gradients to be stored in
      * @param gOMM    Array for OpenMM gradients to be stored in
      * @param verbose a boolean.
-=======
-     * @param x Coordinate array
-     * @param gFFX Array for FFX gradients to be stored in
-     * @param gOMM Array for OpenMM gradients to be stored in
-     * @param verbose
->>>>>>> 29d0a1a4
      * @return Energy discrepancy
      */
     public double energyAndGradVsFFX(double[] x, double[] gFFX, double[] gOMM, boolean verbose) {
