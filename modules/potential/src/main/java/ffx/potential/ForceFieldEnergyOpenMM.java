--- conflicted
+++ resolved
@@ -1624,13 +1624,10 @@
          * the ion having a formal negative charge and a large polarizability.
          */
         private double electrostaticStart = 0.6;
-<<<<<<< HEAD
         
         private Meld meld;
         int updateCounter = 0;
 
-        private double electrostaticLambdaPower = 2.0;
-=======
         /**
          * Electrostatics lambda is raised to this power.
          */
@@ -1653,7 +1650,6 @@
          */
         private boolean useMeld = false;
         private double meldScaleFactor = -1.0;
->>>>>>> f4d57ecf
 
         OpenMMSystem(MolecularAssembly molecularAssembly) {
             // Create the OpenMM System
@@ -1708,18 +1704,12 @@
             }
 
             // Read alchemical information -- this needs to be done before creating forces.
-<<<<<<< HEAD
-            elecLambdaTerm = forceField.getBoolean("ELEC_LAMBDATERM", false);
-            vdwLambdaTerm = forceField.getBoolean("VDW_LAMBDATERM", false);
-            torsionLambdaTerm = forceField.getBoolean("TORSION_LAMBDATERM", false);
             meldTerm = forceField.getBoolean("MELDTERM", false);
             GKNPTerm = forceField.getBoolean("GKNPTERM", false);
-=======
             elecLambdaTerm = forceField.getBoolean("ELEC_LAMBDATERM", elecLambdaTerm);
             vdwLambdaTerm = forceField.getBoolean("VDW_LAMBDATERM", vdwLambdaTerm);
             torsionLambdaTerm = forceField.getBoolean("TORSION_LAMBDATERM", torsionLambdaTerm);
 
->>>>>>> f4d57ecf
             lambdaTerm = (elecLambdaTerm || vdwLambdaTerm || torsionLambdaTerm);
 
             VanDerWaals vdW = ForceFieldEnergyOpenMM.super.getVdwNode();
@@ -1828,7 +1818,6 @@
                     logger.info(format(" Electrostatics lambda power:    %6.3f", electrostaticLambdaPower));
                 }
             }
-<<<<<<< HEAD
 
             if(meldTerm){
                 addMeldForce(molecularAssembly.getProperties());
@@ -1837,9 +1826,6 @@
             if(GKNPTerm){
                 addGKNPForce();
             }
-
-=======
->>>>>>> f4d57ecf
         }
 
         /**
