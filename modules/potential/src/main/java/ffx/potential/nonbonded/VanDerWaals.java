--- conflicted
+++ resolved
@@ -958,17 +958,10 @@
 
     /**
      * VdW version should get only the ExtH version of ExtendedSystem lists.
-<<<<<<< HEAD
      * This is equivalent to the mola atom array on loading the fully-protonated system.
      * Note: we assume that heavy-atom radii do not differ between protonation states;
      *      this is violated only by {Cys-SG, Asp-OD[12], and Glu-OD[12]}
      *      (plus the bugged/missing Am'13_Tyr-OH).
-=======
-     * This is equivalent to the mola atom array on loading the fully-protonated
-     * system. Note: we assume that heavy-atom radii do not differ between
-     * protonation states; this is violated only by {Cys-SG, Asp-OD[12], and
-     * Glu-OD[12]} (plus the bugged/missing Am'13_Tyr-OH).
->>>>>>> d4129acf
      */
     public void updateEsvLambda() {
         if (!esvTerm) {
@@ -1004,20 +997,17 @@
     }
 
     /**
-<<<<<<< HEAD
      * The trick:
      *  The setFactors(i,k) method is called every time through the inner VdW
      *      loop, avoiding an "if (esv)" branch statement.
      *  A plain OSRW run will have an object of type LambdaFactorsOSRW instead,
      *      which contains an empty version of setFactors(i,k). The OSRW version
      *      sets new factors only on lambda updates, in setLambda().
-=======
      * The trick: The setFactors(i,k) method is called every time through the
      * inner VdW loop, avoiding an "if (esv)" branch statement. A plain OSRW run
      * will have an object of type LambdaFactorsOSRW instead, which contains an
      * empty version of setFactors(i,k). The OSRW version sets new factors only
      * on lambda updates, in setLambda().
->>>>>>> d4129acf
      */
     public class LambdaFactors {
 
@@ -1752,14 +1742,8 @@
                                     || esvi || esvk;
                             /**
                              * The setFactors(i,k) method is empty unless ESVs
-<<<<<<< HEAD
                              * are present. If OSRW lambda present, lambdaFactors
                              * will already have been updated during setLambda().
-=======
-                             * are present. If OSRW lambda present,
-                             * lambdaFactors will already have been updated
-                             * during setLambda().
->>>>>>> d4129acf
                              */
                             if (soft) {
                                 lambdaFactorsLocal.setFactors(i, k);
